from __future__ import annotations
from typing import Optional, Union, Tuple, Iterable

import numpy as np
from sklearn.base import BaseEstimator, ClassifierMixin
from sklearn.linear_model import LogisticRegression
from sklearn.model_selection import BaseCrossValidator
from sklearn.pipeline import Pipeline
from sklearn.utils import check_X_y, check_array
from sklearn.utils.multiclass import type_of_target
from sklearn.utils.validation import check_is_fitted
from sklearn.preprocessing import LabelBinarizer

from ._typing import ArrayLike
from .utils import (
    check_null_weight,
    check_n_features_in,
    check_alpha,
    check_alpha_and_n_samples,
    check_n_jobs,
    check_verbose
)


class MapieClassifier (BaseEstimator, ClassifierMixin):  # type: ignore
    """
    Prediction sets for classification.

    This class implements several conformal prediction strategies for
    estimating prediction sets for classification. Instead of giving a
    single predicted label, the idea is to give a set of predicted labels
    (or prediction sets) which come with mathematically guaranteed coverages.

    Parameters
    ----------
    estimator : Optional[ClassifierMixin]
        Any classifier with scikit-learn API
        (i.e. with fit, predict, and predict_proba methods), by default None.
        If ``None``, estimator defaults to a ``LogisticRegression`` instance.

    method: str, optional
        Method to choose for prediction interval estimates.
        Choose among:

        - "score", based on the the scores
          (i.e. 1 minus the softmax score of the true label)
          on the calibration set.
        - "cumulated_score", based on the sum of the softmax outputs of the
          labels until the true label is reached, on the calibration set.

          By default "score".

    cv: Optional[Union[float, str]]
        The cross-validation strategy for computing scores :

        - ``"prefit"``, assumes that ``estimator`` has been fitted already.
          All data provided in the ``fit`` method is then used
          to calibrate the predictions through the score computation.
          At prediction time, quantiles of these scores are used to estimate
          prediction sets.

        By default ``prefit``.

    n_jobs: Optional[int]
        Number of jobs for parallel processing using joblib
        via the "locky" backend.
        At this moment, parallel processing is disabled.
        If ``-1`` all CPUs are used.
        If ``1`` is given, no parallel computing code is used at all,
        which is useful for debugging.
        For n_jobs below ``-1``, ``(n_cpus + 1 + n_jobs)`` are used.
        None is a marker for ‘unset’ that will be interpreted as ``n_jobs=1``
        (sequential execution).

        By default ``None``.

    verbose : int, optional
        The verbosity level, used with joblib for multiprocessing.
        At this moment, parallel processing is disabled.
        The frequency of the messages increases with the verbosity level.
        If it more than ``10``, all iterations are reported.
        Above ``50``, the output is sent to stdout.

        By default ``0``.

    Attributes
    ----------
    valid_methods: List[str]
        List of all valid methods.

    single_estimator_ : sklearn.ClassifierMixin
        Estimator fitted on the whole training set.

    n_features_in_: int
        Number of features passed to the fit method.

    n_samples_val_: Union[int, List[int]]
        Number of samples passed to the fit method.

    scores_ : np.ndarray of shape (n_samples_train)
        The scores used to calibrate the prediction sets.

    quantiles_ : np.ndarray of shape (n_alpha)
        The quantiles estimated from ``scores_`` and alpha values.

    References
    ----------
    Mauricio Sadinle, Jing Lei, and Larry Wasserman.
    "Least Ambiguous Set-Valued Classifiers with Bounded Error Levels",
    Journal of the American Statistical Association, 114, 2019.

    Examples
    --------
    >>> import numpy as np
    >>> from sklearn.naive_bayes import GaussianNB
    >>> from mapie.classification import MapieClassifier
    >>> X_toy = np.arange(9).reshape(-1, 1)
    >>> y_toy = np.stack([0, 0, 1, 0, 1, 2, 1, 2, 2])
    >>> clf = GaussianNB().fit(X_toy, y_toy)
    >>> mapie = MapieClassifier(estimator=clf, cv="prefit").fit(X_toy, y_toy)
    >>> _, y_pi_mapie = mapie.predict(X_toy, alpha=0.2)
    >>> print(y_pi_mapie[:, :, 0])
    [[ True False False]
     [ True False False]
     [ True False False]
     [ True  True False]
     [False  True False]
     [False  True  True]
     [False False  True]
     [False False  True]
     [False False  True]]
    """

    valid_methods_ = [
        "score",
        "cumulated_score"
    ]

    def __init__(
        self,
        estimator: Optional[ClassifierMixin] = None,
        method: str = "score",
        cv: Optional[Union[int, str, BaseCrossValidator]] = "prefit",
        n_jobs: Optional[int] = None,
        verbose: int = 0
    ) -> None:
        self.estimator = estimator
        self.method = method
        self.cv = cv
        self.n_jobs = n_jobs
        self.verbose = verbose

    def _check_parameters(self) -> None:
        """
        Perform several checks on input parameters.

        Raises
        ------
        ValueError
            If parameters are not valid.
        """
        if self.method not in self.valid_methods_:
            raise ValueError(
                "Invalid method. "
                "Allowed values are 'score' or 'cumulated_score'."
            )

        check_n_jobs(self.n_jobs)
        check_verbose(self.verbose)

    def _check_estimator(
        self,
        X: ArrayLike,
        y: ArrayLike,
        estimator: Optional[ClassifierMixin] = None,
    ) -> ClassifierMixin:
        """
        Check if estimator is ``None``,
        and returns a ``LogisticRegression`` instance if necessary.
        If the ``cv`` attribute is ``"prefit"``,
        check if estimator is indeed already fitted.

        Parameters
        ----------
        X : ArrayLike of shape (n_samples, n_features)
            Training data.

        y : ArrayLike of shape (n_samples,)
            Training labels.

        estimator : Optional[ClassifierMixin], optional
            Estimator to check, by default ``None``

        Returns
        -------
        ClassifierMixin
            The estimator itself or a default ``LogisticRegression`` instance.

        Raises
        ------
        ValueError
            If the estimator is not ``None``
            and has no fit, predict, nor predict_proba methods.

        NotFittedError
            If the estimator is not fitted and ``cv`` attribute is "prefit".
        """
        if estimator is None:
            return LogisticRegression(multi_class="multinomial").fit(X, y)
        if (
                not hasattr(estimator, "fit")
                and not hasattr(estimator, "predict")
                and not hasattr(estimator, 'predict_proba')
        ):
            raise ValueError(
                "Invalid estimator. "
                "Please provide a classifier with fit,"
                "predict, and predict_proba methods."
            )
        if self.cv == "prefit":
            if isinstance(self.estimator, Pipeline):
                check_is_fitted(self.estimator[-1])
            else:
                check_is_fitted(self.estimator)
        return estimator

    def _check_cv(
        self,
        cv: Optional[Union[int, str, BaseCrossValidator]] = None
    ) -> Optional[Union[float, str]]:
        """
        Check if cross-validator is ``None`` or ``"prefit"``.
        Else raise error.

        Parameters
        ----------
        cv : Optional[Union[int, str, BaseCrossValidator]], optional
            Cross-validator to check, by default ``None``.

        Returns
        -------
        Optional[Union[float, str]]
            'prefit' or None.

        Raises
        ------
        ValueError
            If the cross-validator is not valid.
        """
        if cv is None:
            return "prefit"
        if cv == "prefit":
            return cv
        raise ValueError(
            "Invalid cv argument."
            "Allowed value is 'prefit'."
        )

    def fit(
        self,
        X: ArrayLike,
        y: ArrayLike,
        sample_weight: Optional[ArrayLike] = None
    ) -> MapieClassifier:
        """
        Fit the base estimator or use the fitted base estimator.

        Parameters
        ----------
        X : ArrayLike of shape (n_samples, n_features)
            Training data.

        y : ArrayLike of shape (n_samples,)
            Training labels.

        sample_weight : Optional[ArrayLike] of shape (n_samples,)
            Sample weights for fitting the out-of-fold models.
            If None, then samples are equally weighted.
            If some weights are null,
            their corresponding observations are removed
            before the fitting process and hence have no prediction sets.

            By default None.

        Returns
        -------
        MapieClassifier
            The model itself.
        """
        # Checks
        self._check_parameters()
        cv = self._check_cv(self.cv)
        estimator = self._check_estimator(X, y, self.estimator)
        X, y = check_X_y(
            X, y, force_all_finite=False, dtype=["float64", "int", "object"]
        )
        assert type_of_target(y) == "multiclass"
        self.n_features_in_ = check_n_features_in(X, cv, estimator)
        sample_weight, X, y = check_null_weight(sample_weight, X, y)

        # Work
        self.single_estimator_ = estimator
        y_pred = self.single_estimator_.predict_proba(X)
        self.n_samples_val_ = X.shape[0]
        if self.method == "score":
            self.scores_ = np.take_along_axis(
                1 - y_pred, y.reshape(-1, 1), axis=1
            )
        else:
<<<<<<< HEAD
            # y_true_sorted = 
            self.scores_ = np.take_along_axis(
                np.cumsum(-np.sort(-y_pred), axis=1),
                np.where(np.argsort(-y_pred) == y[:, None])[1],
                axis=1
=======
            encoder = LabelBinarizer().fit(y)
            y_true = encoder.transform(y)
            index = np.fliplr(np.argsort(y_pred, axis=1))
            y_pred_sorted = np.take_along_axis(y_pred, index, axis=1)
            y_true_sorted = np.take_along_axis(y_true, index, axis=1)
            y_pred_sorted_cumsum = np.cumsum(y_pred_sorted, axis=1)
            cutoff = encoder.inverse_transform(y_true_sorted)
            self.scores_ = np.take_along_axis(
                y_pred_sorted_cumsum, cutoff.reshape(-1, 1), axis=1
>>>>>>> 9da45ecb
            )
        return self

    def predict(
        self,
        X: ArrayLike,
        alpha: Optional[Union[float, Iterable[float]]] = None
    ) -> Union[np.ndarray, Tuple[np.ndarray, np.ndarray]]:
        """
        Prediction prediction sets on new samples based on target confidence
        interval.
        Prediction sets for a given ``alpha`` are deduced from :
        - quantiles of softmax scores (score method)

        Parameters
        ----------
        X : ArrayLike of shape (n_samples, n_features)
            Test data.

        alpha: Optional[Union[float, Iterable[float]]]
            Can be a float, a list of floats, or a ``np.ndarray`` of floats.
            Between 0 and 1, represent the uncertainty of the confidence
            interval.
            Lower ``alpha`` produce larger (more conservative) prediction
            sets.
            ``alpha`` is the complement of the target coverage level.
            By default ``None``.

        Returns
        -------
        Union[np.ndarray, Tuple[np.ndarray, np.ndarray]]

        - np.ndarray of shape (n_samples,) if alpha is None.

        - Tuple[np.ndarray, np.ndarray] of shapes
        (n_samples,) and (n_samples, n_classes, n_alpha) if alpha is not None.
        """
        # Checks
        alpha_ = check_alpha(alpha)
        check_is_fitted(
            self,
            [
                "single_estimator_",
                "scores_",
                "n_features_in_",
                "n_samples_val_"
            ]
        )
        X = check_array(X, force_all_finite=False, dtype=["float64", "object"])
        y_pred = self.single_estimator_.predict(X)
        y_pred_proba = self.single_estimator_.predict_proba(X)
        n = self.n_samples_val_
        if alpha_ is None:
            return np.array(y_pred)
        else:
            check_alpha_and_n_samples(alpha_, n)
            self.quantiles_ = np.stack([
                np.quantile(
                    self.scores_,
                    ((n + 1) * (1-_alpha)) / n,
                    interpolation="lower"
                ) for _alpha in alpha_
            ])
            if self.method == "score":
                prediction_sets = np.stack([
                    y_pred_proba > 1 - quantile
                    for quantile in self.quantiles_
                ], axis=2)
            else:
<<<<<<< HEAD
                # sort probabilies by descending order
                y_pred_sorted = -np.sort(-y_pred_proba)
                # get corresponding order of classes
                y_pred_sorted_classes = np.argsort(-y_pred_proba)
                # compute number of classes to include in prediction sets
                num_classes_sorted = np.stack([
                    np.cumsum(y_pred_sorted, axis=1) <= (quantile)
                    for quantile in self.quantiles_
                ], axis=2).sum(axis=1) + 1
=======
                index = np.fliplr(np.argsort(y_pred_proba, axis=1))
                y_pred_sorted = np.take_along_axis(y_pred_proba, index, axis=1)
                y_pred_sorted_cumsum = np.cumsum(y_pred_sorted, axis=1)
                # compute number of classes to include in prediction sets
                num_classes_sorted = np.stack([
                    y_pred_sorted_cumsum <= quantile
                    for quantile in self.quantiles_
                ], axis=2).sum(axis=1)
>>>>>>> 9da45ecb
                # get corresponding classes
                prediction_sets_int = np.array([
                    [
                        pred[:num_classes_sorted[j, i]]
                        for i, _ in enumerate(self.quantiles_)
<<<<<<< HEAD
                    ] for j, pred in enumerate(y_pred_sorted_classes)
                ])
                # convert to boolean table
                y_pred_labels = np.tile(np.arange(3), (y_pred.shape[0], 1))
                prediction_sets = np.stack([
                    [
                        np.in1d(pred_labels, prediction_sets_int[i, j])
                        for i, pred_labels in enumerate(y_pred_labels)
=======
                    ] for j, pred in enumerate(index)
                ], dtype=object)
                # convert to boolean table
                y_pred_class = np.tile(
                    np.arange(y_pred_proba.shape[1]),
                    (y_pred_proba.shape[0], 1)
                )
                prediction_sets = np.stack([
                    [
                        np.in1d(pred_class, prediction_sets_int[i, j])
                        for i, pred_class in enumerate(y_pred_class)
>>>>>>> 9da45ecb
                    ] for j, _ in enumerate(self.quantiles_)
                ], axis=2)
            return y_pred, prediction_sets<|MERGE_RESOLUTION|>--- conflicted
+++ resolved
@@ -307,13 +307,6 @@
                 1 - y_pred, y.reshape(-1, 1), axis=1
             )
         else:
-<<<<<<< HEAD
-            # y_true_sorted = 
-            self.scores_ = np.take_along_axis(
-                np.cumsum(-np.sort(-y_pred), axis=1),
-                np.where(np.argsort(-y_pred) == y[:, None])[1],
-                axis=1
-=======
             encoder = LabelBinarizer().fit(y)
             y_true = encoder.transform(y)
             index = np.fliplr(np.argsort(y_pred, axis=1))
@@ -323,7 +316,6 @@
             cutoff = encoder.inverse_transform(y_true_sorted)
             self.scores_ = np.take_along_axis(
                 y_pred_sorted_cumsum, cutoff.reshape(-1, 1), axis=1
->>>>>>> 9da45ecb
             )
         return self
 
@@ -383,7 +375,7 @@
             self.quantiles_ = np.stack([
                 np.quantile(
                     self.scores_,
-                    ((n + 1) * (1-_alpha)) / n,
+                    ((n + 1) * (1 - _alpha)) / n,
                     interpolation="lower"
                 ) for _alpha in alpha_
             ])
@@ -393,53 +385,20 @@
                     for quantile in self.quantiles_
                 ], axis=2)
             else:
-<<<<<<< HEAD
-                # sort probabilies by descending order
-                y_pred_sorted = -np.sort(-y_pred_proba)
-                # get corresponding order of classes
-                y_pred_sorted_classes = np.argsort(-y_pred_proba)
-                # compute number of classes to include in prediction sets
-                num_classes_sorted = np.stack([
-                    np.cumsum(y_pred_sorted, axis=1) <= (quantile)
-                    for quantile in self.quantiles_
-                ], axis=2).sum(axis=1) + 1
-=======
                 index = np.fliplr(np.argsort(y_pred_proba, axis=1))
                 y_pred_sorted = np.take_along_axis(y_pred_proba, index, axis=1)
-                y_pred_sorted_cumsum = np.cumsum(y_pred_sorted, axis=1)
-                # compute number of classes to include in prediction sets
-                num_classes_sorted = np.stack([
-                    y_pred_sorted_cumsum <= quantile
+                y_pred_sorted_cumsum = np.hstack([
+                    np.zeros((X.shape[0], 1)),
+                    np.cumsum(y_pred_sorted, axis=1)
+                ])
+                y_preds_sorted = np.stack([
+                    np.invert(y_pred_sorted_cumsum > quantile)[:, :-1]
                     for quantile in self.quantiles_
-                ], axis=2).sum(axis=1)
->>>>>>> 9da45ecb
-                # get corresponding classes
-                prediction_sets_int = np.array([
-                    [
-                        pred[:num_classes_sorted[j, i]]
-                        for i, _ in enumerate(self.quantiles_)
-<<<<<<< HEAD
-                    ] for j, pred in enumerate(y_pred_sorted_classes)
-                ])
-                # convert to boolean table
-                y_pred_labels = np.tile(np.arange(3), (y_pred.shape[0], 1))
+                ], axis=2)
                 prediction_sets = np.stack([
-                    [
-                        np.in1d(pred_labels, prediction_sets_int[i, j])
-                        for i, pred_labels in enumerate(y_pred_labels)
-=======
-                    ] for j, pred in enumerate(index)
-                ], dtype=object)
-                # convert to boolean table
-                y_pred_class = np.tile(
-                    np.arange(y_pred_proba.shape[1]),
-                    (y_pred_proba.shape[0], 1)
-                )
-                prediction_sets = np.stack([
-                    [
-                        np.in1d(pred_class, prediction_sets_int[i, j])
-                        for i, pred_class in enumerate(y_pred_class)
->>>>>>> 9da45ecb
-                    ] for j, _ in enumerate(self.quantiles_)
+                    np.take_along_axis(
+                        y_preds_sorted[:, :, i], index, axis=1
+                    )
+                    for i, _ in enumerate(self.quantiles_)
                 ], axis=2)
             return y_pred, prediction_sets