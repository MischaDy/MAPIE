from __future__ import annotations

import warnings
from typing import Iterable, List, Optional, Tuple, Union, cast

import numpy as np
from joblib import Parallel, delayed
from sklearn.base import BaseEstimator, RegressorMixin, clone
from sklearn.linear_model import LinearRegression
from sklearn.model_selection import BaseCrossValidator, KFold, LeaveOneOut
from sklearn.pipeline import Pipeline
from sklearn.utils import check_array, check_X_y
from sklearn.utils.validation import check_is_fitted

from ._typing import ArrayLike
from .utils import (
    JackknifeAB,
    check_alpha,
    check_alpha_and_n_samples,
    check_n_features_in,
    check_null_weight,
    fit_estimator,
<<<<<<< HEAD
=======
    check_n_features_in,
    check_alpha,
    check_alpha_and_n_samples,
    check_n_jobs,
    check_verbose
>>>>>>> 3db34f53
)


class MapieRegressor(BaseEstimator, RegressorMixin):  # type: ignore
    """
     Prediction interval with out-of-fold residuals.

     This class implements the jackknife+ strategy and its variations
     for estimating prediction intervals on single-output data. The
     idea is to evaluate out-of-fold residuals on hold-out validation
     sets and to deduce valid confidence intervals with strong theoretical
     guarantees.

     Parameters
     ----------
     estimator : Optional[RegressorMixin]
         Any regressor with scikit-learn API
         (i.e. with fit and predict methods), by default None.
         If ``None``, estimator defaults to a ``LinearRegression`` instance.

     method: str, optional
         Method to choose for prediction interval estimates.
         Choose among:

         - "naive", based on training set residuals,
         - "base", based on validation sets residuals,
         - "plus", based on validation residuals and testing predictions,
         - "minmax", based on validation residuals and testing predictions
           (min/max among cross-validation clones).

         By default "plus".

     cv: Optional[Union[int, str, BaseCrossValidator]]
         The cross-validation strategy for computing residuals.
         It directly drives the distinction between jackknife and cv variants.
         Choose among:

         - ``None``, to use the default 5-fold cross-validation
         - integer, to specify the number of folds.
           If equal to -1, equivalent to
           ``sklearn.model_selection.LeaveOneOut()``.
         - CV splitter: ``sklearn.model_selection.LeaveOneOut()``
           (jackknife variants) or ``sklearn.model_selection.KFold()``
           (cross-validation variants)
         - ``utils.JacknnifeAB`` object (bootstrap variant)
         - ``"prefit"``, assumes that ``estimator`` has been fitted already,
           and the ``method`` parameter is ignored.
           All data provided in the ``fit`` method is then used
           for computing residuals only.
           At prediction time, quantiles of these residuals are used to provide
           a prediction interval with fixed width.
           The user has to take care manually that data for model fitting and
           residual estimate are disjoint.

         By default ``None``.

     n_jobs: Optional[int]
         Number of jobs for parallel processing using joblib
         via the "locky" backend.
         If ``-1`` all CPUs are used.
         If ``1`` is given, no parallel computing code is used at all,
         which is useful for debugging.
         For n_jobs below ``-1``, ``(n_cpus + 1 + n_jobs)`` are used.
         None is a marker for ‘unset’ that will be interpreted as ``n_jobs=1``
         (sequential execution).

         By default ``None``.

     ensemble: bool, optional
         Determines how to return the predictions.
         If ``False``, returns the predictions from the single estimator
         trained on the full training dataset.
         If ``True``, returns the median of the prediction intervals computed
         from the out-of-folds models.
         The Jackknife+ interval can be interpreted as an interval
         around the median prediction,
         and is guaranteed to lie inside the interval,
         unlike the single estimator predictions.

         By default ``False``.

     verbose : int, optional
         The verbosity level, used with joblib for multiprocessing.
         The frequency of the messages increases with the verbosity level.
         If it more than ``10``, all iterations are reported.
         Above ``50``, the output is sent to stdout.

         By default ``0``.

     Attributes
     ----------
     valid_methods: List[str]
         List of all valid methods.

     single_estimator_ : sklearn.RegressorMixin
         Estimator fitted on the whole training set.

     estimators_ : list
         List of out-of-folds estimators.

     residuals_ : np.ndarray of shape (n_samples_train,)
         Residuals between ``y_train`` and ``y_pred``.

     k_ : np.ndarray
    - Id of the fold containing each training sample, if cv is not JacknnifeAB.
     Of shape(n_samples_train,).
    - Dummy array of folds containing each training sample, otherwise.
     Of shape (n_samples_train, n_resamplings).

         np.ndarray of shape(n_samples_train, n_resamplings)
         Dummy array of folds containing each training sample, otherwise

     n_features_in_: int
         Number of features passed to the fit method.

     n_samples_val_: List[int]
         Number of samples passed to the fit method.

     References
     ----------
     Rina Foygel Barber, Emmanuel J. Candès,
     Aaditya Ramdas, and Ryan J. Tibshirani.
     "Predictive inference with the jackknife+."
     Ann. Statist., 49(1):486–507, February 2021.

     Examples
     --------
     >>> import numpy as np
     >>> from mapie.regression import MapieRegressor
     >>> from sklearn.linear_model import LinearRegression
     >>> X_toy = np.array([0, 1, 2, 3, 4, 5]).reshape(-1, 1)
     >>> y_toy = np.array([5, 7.5, 9.5, 10.5, 12.5, 15])
     >>> pireg = MapieRegressor(LinearRegression()).fit(X_toy, y_toy)
     >>> y_pred, y_pis = pireg.predict(X_toy, alpha=0.5)
     >>> print(y_pis[:, :, 0])
     [[ 4.7972973   5.8       ]
      [ 6.69767442  7.65540541]
      [ 8.59883721  9.58108108]
      [10.5        11.40116279]
      [12.4        13.30232558]
      [14.25       15.20348837]]
     >>> print(y_pred)
     [ 5.28571429  7.17142857  9.05714286 10.94285714 12.82857143 14.71428571]
    """

    valid_methods_ = ["naive", "base", "plus", "minmax"]

    def __init__(
        self,
        estimator: Optional[RegressorMixin] = None,
        method: str = "plus",
        cv: Optional[Union[int, str, BaseCrossValidator, JackknifeAB]] = None,
        n_jobs: Optional[int] = None,
        ensemble: bool = False,
        verbose: int = 0,
    ) -> None:
        self.estimator = estimator
        self.method = method
        self.cv = cv
        self.n_jobs = n_jobs
        self.ensemble = ensemble
        self.verbose = verbose

    def _check_parameters(self) -> None:
        """
        Perform several checks on input parameters.

        Raises
        ------
        ValueError
            If parameters are not valid.
        """
        if self.method not in self.valid_methods_:
            raise ValueError(
                "Invalid method. "
                "Allowed values are 'naive', 'base', 'plus' and 'minmax'."
            )

        if not isinstance(self.ensemble, bool):
            raise ValueError("Invalid ensemble argument. Must be a boolean.")

<<<<<<< HEAD
        if not isinstance(self.n_jobs, (int, type(None))):
            raise ValueError("Invalid n_jobs argument. Must be an integer.")

        if self.n_jobs == 0:
            raise ValueError(
                "Invalid n_jobs argument. Must be different than 0."
            )

        if not isinstance(self.verbose, int):
            raise ValueError("Invalid verbose argument. Must be an integer.")

        if self.verbose < 0:
            raise ValueError("Invalid verbose argument. Must be non-negative.")
=======
        check_n_jobs(self.n_jobs)
        check_verbose(self.verbose)
>>>>>>> 3db34f53

    def _check_estimator(
        self, estimator: Optional[RegressorMixin] = None
    ) -> RegressorMixin:
        """
        Check if estimator is ``None``,
        and returns a ``LinearRegression`` instance if necessary.
        If the ``cv`` attribute is ``"prefit"``,
        check if estimator is indeed already fitted.

        Parameters
        ----------
        estimator : Optional[RegressorMixin], optional
            Estimator to check, by default ``None``

        Returns
        -------
        RegressorMixin
            The estimator itself or a default ``LinearRegression`` instance.

        Raises
        ------
        ValueError
            If the estimator is not ``None``
            and has no fit nor predict methods.

        NotFittedError
            If the estimator is not fitted and ``cv`` attribute is "prefit".
        """
        if estimator is None:
            return LinearRegression()
        if not hasattr(estimator, "fit") and not hasattr(estimator, "predict"):
            raise ValueError(
                "Invalid estimator. "
                "Please provide a regressor with fit and predict methods."
            )
        if self.cv == "prefit":
            if isinstance(self.estimator, Pipeline):
                check_is_fitted(self.estimator[-1])
            else:
                check_is_fitted(self.estimator)
        return estimator

    def _check_cv(
        self,
        cv: Optional[Union[int, str, BaseCrossValidator, JackknifeAB]] = None,
    ) -> Union[str, BaseCrossValidator, JackknifeAB]:
        """
        Check if cross-validator is
        ``None``, ``int``, ``"prefit"``, ``KFold``, ``LeaveOneOut``
        or ``JackknifeAB``.
        Return a ``LeaveOneOut`` instance if integer equal to -1.
        Return a ``KFold`` instance if integer superior or equal to 2.
        Return a ``KFold`` instance if ``None``.
        Else raise error.

        Parameters
        ----------
        cv : Optional[Union[int, str, BaseCrossValidator]], optional
            Cross-validator to check, by default ``None``.

        Returns
        -------
        Union[str, BaseCrossValidator]
            The cross-validator itself or a default ``KFold`` instance.

        Raises
        ------
        ValueError
            If the cross-validator is not valid.
        """
        if cv is None:
            return KFold(n_splits=5)
        if isinstance(cv, int):
            if cv == -1:
                return LeaveOneOut()
            if cv >= 2:
                return KFold(n_splits=cv)
        if (
            isinstance(cv, KFold)
            or isinstance(cv, LeaveOneOut)
            or isinstance(cv, JackknifeAB)
            or (cv == "prefit")
        ):
            return cv
        raise ValueError(
            "Invalid cv argument. "
            "Allowed values are None, -1, int >= 2, 'prefit', "
            "KFold, LeaveOneOut or JackknifeAB."
        )

    def _fit_and_predict_oof_model(
        self,
        estimator: RegressorMixin,
        X: ArrayLike,
        y: ArrayLike,
        train_index: ArrayLike,
        val_index: ArrayLike,
        k: int,
        sample_weight: Optional[ArrayLike] = None,
    ) -> Tuple[RegressorMixin, ArrayLike, ArrayLike, ArrayLike]:
        """
        Fit a single out-of-fold model on a given training set and
        perform predictions on a test set.

        Parameters
        ----------
        estimator : RegressorMixin
            Estimator to train.

        X : ArrayLike of shape (n_samples, n_features)
            Input data.

        y : ArrayLike of shape (n_samples,)
            Input labels.

        train_index : np.ndarray of shape (n_samples_train)
            Training data indices.

        val_index : np.ndarray of shape (n_samples_val)
            Validation data indices.

        k : int
            Split identification number.

        sample_weight : Optional[ArrayLike] of shape (n_samples,)
            Sample weights. If None, then samples are equally weighted.
            By default None.

        Returns
        -------
        Tuple[RegressorMixin, ArrayLike, ArrayLike, ArrayLike]

        - [0]: Fitted estimator
        - [1]: Estimator predictions on the validation fold,
          of shape (n_samples_val,)
        - [2]: Identification number of the validation fold,
          of shape (n_samples_val,)
        - [3]: Validation data indices,
          of shape (n_samples_val,)
        """
        X_train, y_train, X_val = X[train_index], y[train_index], X[val_index]
        if sample_weight is None:
            estimator = fit_estimator(estimator, X_train, y_train)
        else:
            estimator = fit_estimator(
                estimator, X_train, y_train, sample_weight[train_index]
            )
        y_pred = estimator.predict(X_val)
        val_id = np.full_like(y_pred, k, dtype=int)
        return estimator, y_pred, val_id, val_index

    def fit(
        self,
        X: ArrayLike,
        y: ArrayLike,
        sample_weight: Optional[ArrayLike] = None,
    ) -> MapieRegressor:
        """
        Fit estimator and compute residuals used for prediction intervals.
        Fit the base estimator under the ``single_estimator_`` attribute.
        Fit all cross-validated estimator clones
        and rearrange them into a list, the ``estimators_`` attribute.
        Out-of-fold residuals are stored under the ``residuals_`` attribute.

        Parameters
        ----------
        X : ArrayLike of shape (n_samples, n_features)
            Training data.

        y : ArrayLike of shape (n_samples,)
            Training labels.

        sample_weight : Optional[ArrayLike] of shape (n_samples,)
            Sample weights for fitting the out-of-fold models.
            If None, then samples are equally weighted.
            If some weights are null,
            their corresponding observations are removed
            before the fitting process and hence have no residuals.
            If weights are non-uniform, residuals are still uniformly weighted.

            By default None.

        Returns
        -------
        MapieRegressor
            The model itself.
        """
        # Checks
        self._check_parameters()
        cv = self._check_cv(self.cv)
        estimator = self._check_estimator(self.estimator)
        X, y = check_X_y(
            X, y, force_all_finite=False, dtype=["float64", "int", "object"]
        )
        self.n_features_in_ = check_n_features_in(X, cv, estimator)
        sample_weight, X, y = check_null_weight(sample_weight, X, y)

        # Initialization
        self.estimators_: List[RegressorMixin] = []

        if isinstance(cv, JackknifeAB):
            self.k_ = np.full(
                shape=(len(y), cv.n_resamplings),
                fill_value=np.nan,
                dtype=float,
            )

            pred_after_resampling = np.full(
                shape=(len(y), len(self.estimators_)),
                fill_value=np.nan,
                dtype=float,
            )

        else:
            self.k_ = np.empty_like(y, dtype=int)

        y_pred = np.empty_like(y, dtype=float)

        # Work
        if cv == "prefit":
            self.single_estimator_ = estimator
            y_pred = self.single_estimator_.predict(X)
            self.n_samples_val_ = [X.shape[0]]
        else:
            self.single_estimator_ = fit_estimator(
                clone(estimator), X, y, sample_weight
            )
            if self.method == "naive":
                y_pred = self.single_estimator_.predict(X)
                self.n_samples_val_ = [X.shape[0]]
            else:
                outputs = Parallel(n_jobs=self.n_jobs, verbose=self.verbose)(
                    delayed(self._fit_and_predict_oof_model)(
                        clone(estimator),
                        X,
                        y,
                        train_index,
                        val_index,
                        k,
                        sample_weight,
                    )
                    for k, (train_index, val_index) in enumerate(cv.split(X))
                )
                self.estimators_, predictions, val_ids, val_indices = map(
                    list, zip(*outputs)
                )

                self.n_samples_val_ = [
                    np.array(pred).shape[0] for pred in predictions
                ]

                if isinstance(cv, JackknifeAB):
                    for i, val_ind in enumerate(val_indices):
                        pred_after_resampling[val_ind, i] = predictions[i]
                        self.k_[val_ind, i] = 1
                    if np.any(np.all(np.isnan(pred_after_resampling), axis=1)):
                        warnings.warn(
                            "WARNING: at least one point of training set "
                            + "belongs to every resamplings. Increase the "
                            + "number of resamplings"
                        )

                    y_pred = cv.phi_fit(pred_after_resampling)
                else:
                    predictions, val_ids, val_indices = map(
                        np.concatenate, (predictions, val_ids, val_indices)
                    )
                    self.k_[val_indices] = val_ids
                    y_pred[val_indices] = predictions

        self.residuals_ = np.abs(y - y_pred)
        return self

    def predict(
        self,
        X: ArrayLike,
        alpha: Optional[Union[float, Iterable[float]]] = None,
    ) -> Union[np.ndarray, Tuple[np.ndarray, np.ndarray]]:
        """
        Predict target on new samples with confidence intervals.
        Residuals from the training set and predictions from the model clones
        are central to the computation.
        Prediction Intervals for a given ``alpha`` are deduced from either

        - quantiles of residuals (naive and base methods)
        - quantiles of (predictions +/- residuals) (plus methods)
        - quantiles of (max/min(predictions) +/- residuals) (minmax methods)

        Parameters
        ----------
        X : ArrayLike of shape (n_samples, n_features)
            Test data.

        alpha: Optional[Union[float, Iterable[float]]]
            Can be a float, a list of floats, or a ``np.ndarray`` of floats.
            Between 0 and 1, represent the uncertainty of the confidence
            interval.
            Lower ``alpha`` produce larger (more conservative) prediction
            intervals.
            ``alpha`` is the complement of the target coverage level.
            By default ``None``.

        Returns
        -------
        Union[np.ndarray, Tuple[np.ndarray, np.ndarray]]

        - np.ndarray of shape (n_samples,) if alpha is None

        - Tuple[np.ndarray, np.ndarray] of shapes
        (n_samples,) and (n_samples, 2, n_alpha) if alpha is not None

            - [:, 0, :]: Lower bound of the prediction interval
            - [:, 1, :]: Upper bound of the prediction interval
        """
        # Checks
        check_is_fitted(
            self,
            [
                "single_estimator_",
                "estimators_",
                "k_",
                "residuals_",
                "n_features_in_",
                "n_samples_val_",
            ],
        )
        alpha_ = check_alpha(alpha)
        X = check_array(X, force_all_finite=False, dtype=["float64", "object"])
        y_pred = self.single_estimator_.predict(X)

        if alpha is None:
            return np.array(y_pred)
        else:
            # SHAPES:
            # (n_samples_train,) : self.residuals_
            # (n_alpha,) : alpha
            # (n_samples_test, n_alpha) : y_pred_low, y_pred_up
            # (n_samples_test, n_samples_train) : y_pred_multi, low/up_bounds
            alpha_ = cast(np.ndarray, alpha_)
            check_alpha_and_n_samples(alpha_, self.residuals_.shape[0])
            if self.method in ["naive", "base"] or self.cv == "prefit":
                quantile = np.quantile(
                    self.residuals_, 1 - alpha_, interpolation="higher"
                )
                y_pred_low = y_pred[:, np.newaxis] - quantile
                y_pred_up = y_pred[:, np.newaxis] + quantile
            else:
                y_pred_multi = np.column_stack(
                    [e.predict(X) for e in self.estimators_]
                )
                if self.method == "plus":
                    # At this point,
                    # y_pred_multi is of shape (n_samples_test, n_estimators_)
                    # We thus enforce y_pred_multi
                    # to be of shape (n_samples_test, n_samples_train)

                    if isinstance(self.cv, JackknifeAB):
                        y_pred_multi = self.cv.phi_predict(
                            x=y_pred_multi,
                            k=self.k_,
                        )

                    elif len(self.estimators_) < len(self.k_):
                        y_pred_multi = y_pred_multi[:, self.k_]

                    lower_bounds = y_pred_multi - self.residuals_
                    upper_bounds = y_pred_multi + self.residuals_

                if self.method == "minmax":
                    if isinstance(self.cv, JackknifeAB):
                        y_pred_multi = self.cv.phi_predict(
                            y_pred_multi, self.k_
                        )
                    lower_bounds = np.min(y_pred_multi, axis=1, keepdims=True)
                    upper_bounds = np.max(y_pred_multi, axis=1, keepdims=True)
                    lower_bounds = lower_bounds - self.residuals_
                    upper_bounds = upper_bounds + self.residuals_

                y_pred_low = np.column_stack(
                    [
                        np.nanquantile(
                            lower_bounds, _alpha, axis=1, interpolation="lower"
                        )
                        for _alpha in alpha_
                    ]
                )
                y_pred_up = np.column_stack(
                    [
                        np.nanquantile(
                            upper_bounds,
                            1 - _alpha,
                            axis=1,
                            interpolation="higher",
                        )
                        for _alpha in alpha_
                    ]
                )
                if self.ensemble:
                    y_pred = np.nanmedian(y_pred_multi, axis=1)
            return y_pred, np.stack([y_pred_low, y_pred_up], axis=1)<|MERGE_RESOLUTION|>--- conflicted
+++ resolved
@@ -18,16 +18,10 @@
     check_alpha,
     check_alpha_and_n_samples,
     check_n_features_in,
+    check_n_jobs,
     check_null_weight,
+    check_verbose,
     fit_estimator,
-<<<<<<< HEAD
-=======
-    check_n_features_in,
-    check_alpha,
-    check_alpha_and_n_samples,
-    check_n_jobs,
-    check_verbose
->>>>>>> 3db34f53
 )
 
 
@@ -209,24 +203,8 @@
         if not isinstance(self.ensemble, bool):
             raise ValueError("Invalid ensemble argument. Must be a boolean.")
 
-<<<<<<< HEAD
-        if not isinstance(self.n_jobs, (int, type(None))):
-            raise ValueError("Invalid n_jobs argument. Must be an integer.")
-
-        if self.n_jobs == 0:
-            raise ValueError(
-                "Invalid n_jobs argument. Must be different than 0."
-            )
-
-        if not isinstance(self.verbose, int):
-            raise ValueError("Invalid verbose argument. Must be an integer.")
-
-        if self.verbose < 0:
-            raise ValueError("Invalid verbose argument. Must be non-negative.")
-=======
         check_n_jobs(self.n_jobs)
         check_verbose(self.verbose)
->>>>>>> 3db34f53
 
     def _check_estimator(
         self, estimator: Optional[RegressorMixin] = None
@@ -431,12 +409,6 @@
         if isinstance(cv, JackknifeAB):
             self.k_ = np.full(
                 shape=(len(y), cv.n_resamplings),
-                fill_value=np.nan,
-                dtype=float,
-            )
-
-            pred_after_resampling = np.full(
-                shape=(len(y), len(self.estimators_)),
                 fill_value=np.nan,
                 dtype=float,
             )
@@ -480,6 +452,12 @@
                 ]
 
                 if isinstance(cv, JackknifeAB):
+                    pred_after_resampling = np.full(
+                        shape=(len(y), len(self.estimators_)),
+                        fill_value=np.nan,
+                        dtype=float,
+                    )
+
                     for i, val_ind in enumerate(val_indices):
                         pred_after_resampling[val_ind, i] = predictions[i]
                         self.k_[val_ind, i] = 1
