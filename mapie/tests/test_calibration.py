from inspect import signature
from typing import Union

import numpy as np
import pytest
from sklearn.base import ClassifierMixin, RegressorMixin
from sklearn.calibration import _SigmoidCalibration
from sklearn.datasets import make_classification
from sklearn.ensemble import GradientBoostingClassifier, RandomForestClassifier
from sklearn.linear_model import LinearRegression, LogisticRegression
from sklearn.model_selection import train_test_split

from mapie.calibration import MapieCalibrator
from mapie.metrics import expected_calibration_error, top_label_ece

random_state = 20

CALIBRATORS = [
    "sigmoid", "isotonic", _SigmoidCalibration(), LinearRegression()
]

ESTIMATORS = [
    LogisticRegression(),
    RandomForestClassifier(random_state=random_state),
]

results = {
    "split": {
        "y_score": [
            [np.nan, 0.33333333, np.nan],
            [0.66666667, np.nan, np.nan],
            [np.nan, 0.33333333, np.nan],
            [np.nan, 0.33333333, np.nan],
            [np.nan, 0.33333333, np.nan],
            [np.nan, np.nan, 0.35635314],
            [np.nan, np.nan, 0.18501723],
        ],
        "top_label_ece": 0.3881,
    },
    "prefit": {
        "y_score": [
            [np.nan, np.nan, 0.85714286],
            [0.83333333, np.nan, np.nan],
            [np.nan, 0.83333333, np.nan],
            [np.nan, np.nan, 0.85714286],
            [np.nan, np.nan, 0.85714286],
            [np.nan, np.nan, 0.85714286],
            [0.83333333, np.nan, np.nan]
        ],
        "top_label_ece": 0.31349206349206343
    }
}

results_binary = {
    "split": {
        "y_score": [
            [0.76226014, np.nan],
            [0.39557708, np.nan],
            [np.nan, 0.66666667],
            [0.75506701, np.nan],
            [np.nan, 0.66666667],
            [0.81175724, np.nan],
            [0.77294068, np.nan],
            [0.62599563, np.nan],
            [np.nan, 0.66666667],
            [np.nan, 0.66666667],
        ],
        "top_label_ece": 0.30562,
        "ece": 0.56657,
    },
    "prefit": {
        "y_score": [
            [0.85714286, np.nan],
            [np.nan, 0.85714286],
            [np.nan, 0.85714286],
            [0.85714286, np.nan],
            [np.nan, 0.85714286],
            [0.85714286, np.nan],
            [0.85714286, np.nan],
            [0.85714286, np.nan],
            [np.nan, 0.85714286],
            [np.nan, 0.85714286]
        ],
        "top_label_ece": 0.1428571428571429,
        "ece": 0.3571428571428571
    },
}


X, y = make_classification(
    n_samples=20,
    n_classes=3,
    n_informative=4,
    random_state=random_state
)

X_, X_test, y_, y_test = train_test_split(
    X, y, test_size=0.33, random_state=random_state
)
X_train, X_calib, y_train, y_calib = train_test_split(
    X_, y_, test_size=0.33, random_state=random_state
)


def test_initialized() -> None:
    """Test that initialization does not crash."""
    MapieCalibrator()


def test_default_parameters() -> None:
    """Test default values of input parameters."""
    mapie_cal = MapieCalibrator()
    assert mapie_cal.method == "top_label"
    assert mapie_cal.calibrator is None
    assert mapie_cal.cv == "split"


def test_default_fit_params() -> None:
    """Test default sample weights and other parameters."""
    mapie_cal = MapieCalibrator()
    assert (
        signature(mapie_cal.fit).parameters["sample_weight"].default
        is None
    )
    assert (
        signature(mapie_cal.fit).parameters["calib_size"].default
        == 0.33
    )
    assert (
        signature(mapie_cal.fit).parameters["random_state"].default
        is None
    )
    assert (
        signature(mapie_cal.fit).parameters["shuffle"].default
        is True
    )
    assert (
        signature(mapie_cal.fit).parameters["stratify"].default
        is None
    )


def test_false_str_estimator() -> None:
    """Test invalid string input for calibrator."""
    with pytest.raises(
        ValueError,
        match=r".*Please provide a string in*",
    ):
        mapie_cal = MapieCalibrator(
            calibrator="not_estimator"
        )
        mapie_cal.fit(X, y)


def test_estimator_none() -> None:
    """Test that no input for calibrator will return a sigmoid"""
    mapie_cal = MapieCalibrator()
    mapie_cal.fit(X, y)
    assert isinstance(
        mapie_cal.calibrators[list(mapie_cal.calibrators.keys())[0]],
        _SigmoidCalibration
    )


def test_check_type_of_target() -> None:
    """Test the type of target."""
    X = [0.5, 0.2, 0.4, 0.8, 3.8]
    y = [0.4, 0.2, 3.6, 3, 0.2]
    mapie_cal = MapieCalibrator()
    with pytest.raises(
        ValueError,
        match=r".*Make sure to have one of the allowed targets:*"
    ):
        mapie_cal.fit(X, y)


def test_other_methods() -> None:
    """Test that invalid string for method returns error"""
    with pytest.raises(
        ValueError,
        match=r".*Invalid method, allowed method are*",
    ):
        mapie_cal = MapieCalibrator(method="no_method")
        mapie_cal.fit(X, y)


def test_prefit_cv_argument() -> None:
    """Test that prefit method works"""
    est = RandomForestClassifier().fit(X, y)
    mapie_cal = MapieCalibrator(estimator=est, cv="prefit")
    mapie_cal.fit(X, y)


def test_split_cv_argument() -> None:
    """Test that split method works"""
    mapie_cal = MapieCalibrator(cv="split")
    mapie_cal.fit(X, y)


@pytest.mark.parametrize("cv", ["noprefit", "nosplit"])
def test_invalid_cv_argument(cv: str) -> None:
    """Test that other cv method does not work"""
    with pytest.raises(
        ValueError,
        match=r".*Invalid cv argument*",
    ):
        mapie_cal = MapieCalibrator(cv=cv)
        mapie_cal.fit(X, y)


def test_prefit_split_same_results() -> None:
    """Test that prefit and split method return the same result"""
    est = RandomForestClassifier(
        random_state=random_state
    ).fit(X_train, y_train)
    mapie_cal_prefit = MapieCalibrator(estimator=est, cv="prefit")
    mapie_cal_prefit.fit(X_calib, y_calib)

    mapie_cal_split = MapieCalibrator(
        estimator=RandomForestClassifier(random_state=random_state)
    )
    mapie_cal_split.fit(
        X_, y_, random_state=random_state
    )
    y_prefit = mapie_cal_prefit.predict_proba(X_test)
    y_split = mapie_cal_split.predict_proba(X_test)
    np.testing.assert_allclose(y_split, y_prefit)


def test_not_seen_calibrator() -> None:
    """
    Test that there is a warning if no calibration occurs
    due to no calibrator for this class.
    """
    with pytest.warns(
        UserWarning,
        match=r".*WARNING: This predicted label*"
    ):
        mapie_cal = MapieCalibrator()
        mapie_cal.fit(X, y)
        mapie_cal.calibrators.clear()
        mapie_cal.predict_proba(X)


@pytest.mark.parametrize("calibrator", CALIBRATORS)
@pytest.mark.parametrize("estimator", ESTIMATORS)
def test_shape_of_output(
    calibrator: Union[str, RegressorMixin],
    estimator: ClassifierMixin
) -> None:
    """Test that the size of the outputs are coherent."""
    mapie_cal = MapieCalibrator(
        estimator=estimator,
        calibrator=calibrator,
    )
    mapie_cal.fit(X, y)
    calib_ = mapie_cal.predict_proba(X)
    assert calib_.shape == (len(y), mapie_cal.n_classes_)


def test_number_of_classes_equal_calibrators() -> None:
    """
    Test that the number of calibrators is the same as the number
    of classes in the calibration step.
    """
    mapie_cal = MapieCalibrator()
    mapie_cal.fit(
        X=X_,
        y=y_,
        random_state=random_state
    )
    y_pred_calib_set = mapie_cal.single_estimator_.predict(X=X_calib)
    assert len(mapie_cal.calibrators) == len(np.unique(y_pred_calib_set))


def test_same_predict() -> None:
    """Test that the same prediction is made regardless of the calibration."""
    mapie_cal = MapieCalibrator(method="top_label")
    mapie_cal.fit(
        X=X_,
        y=y_,
        random_state=random_state
    )
    y_pred_calib_set = mapie_cal.single_estimator_.predict(X=X_test)
    y_pred_calib_set_through_predict = mapie_cal.predict(X=X_test)
    y_pred_calibrated_test_set = np.nanargmax(
        mapie_cal.predict_proba(X=X_test),
        axis=1
    )
    np.testing.assert_allclose(y_pred_calib_set, y_pred_calibrated_test_set)
    np.testing.assert_allclose(
        y_pred_calib_set,
        y_pred_calib_set_through_predict
    )


@pytest.mark.parametrize("cv", MapieCalibrator.valid_cv)
def test_correct_results(cv: str) -> None:
    """
    Test that the y_score and top label score from the test dataset result
    in the correct scores (in a multi-class setting).
    """
    mapie_cal = MapieCalibrator(cv=cv)
    mapie_cal.fit(
        X=X_,
        y=y_,
        random_state=random_state
    )
    pred_ = mapie_cal.predict_proba(X_test)
    top_label_ece_ = top_label_ece(y_test, pred_)
<<<<<<< HEAD
    np.testing.assert_array_almost_equal(  # type:ignore
        results[cv]["y_score"],
        pred_,
=======
    np.testing.assert_array_almost_equal(
        np.array(results[cv]["y_score"]),
        np.array(pred_),
>>>>>>> cfbba58c
        decimal=2
    )
    np.testing.assert_allclose(  # type:ignore
        results[cv]["top_label_ece"],
        top_label_ece_,
        rtol=1e-2
    )


@pytest.mark.parametrize("cv", MapieCalibrator.valid_cv)
def test_correct_results_binary(cv: str) -> None:
    """
    Test that the y_score and top label score from the test dataset result
    in the correct scores (in a binary setting).
    """
    X_binary, y_binary = make_classification(
        n_samples=10,
        n_classes=2,
        n_informative=4,
        random_state=random_state
    )
    mapie_cal = MapieCalibrator(cv=cv)
    mapie_cal.fit(
        X=X_binary,
        y=y_binary,
        random_state=random_state
    )
    pred_ = mapie_cal.predict_proba(X_binary)
    top_label_ece_ = top_label_ece(y_binary, pred_)
    ece = expected_calibration_error(y_binary, pred_)
<<<<<<< HEAD
    np.testing.assert_array_almost_equal(  # type:ignore
        results_binary[cv]["y_score"],
        pred_,
=======
    np.testing.assert_array_almost_equal(
        np.array(results_binary[cv]["y_score"]),
        np.array(pred_),
>>>>>>> cfbba58c
        decimal=2
    )
    np.testing.assert_allclose(  # type:ignore
        results_binary[cv]["top_label_ece"],
        top_label_ece_,
        rtol=1e-2
    )
    np.testing.assert_allclose(  # type:ignore
        results_binary[cv]["ece"],
        ece,
        rtol=1e-2
    )


def test_different_binary_y_combinations() -> None:
    """
    Test that despite the different maximum in y value, the
    scores are always the same.
    """
    X_comb, y_comb = make_classification(
        n_samples=20,
        n_classes=3,
        n_informative=4,
        random_state=random_state
    )
    mapie_cal = MapieCalibrator()
    mapie_cal.fit(X_comb, y_comb, random_state=random_state)
    y_score = mapie_cal.predict_proba(X_comb)

    y_comb1 = np.where(y_comb == 2, 3, y_comb)
    mapie_cal1 = MapieCalibrator()
    mapie_cal1.fit(X_comb, y_comb1, random_state=random_state)
    y_score1 = mapie_cal1.predict_proba(X_comb)

    y_comb2 = np.where(y_comb == 2, 40, y_comb)
    mapie_cal2 = MapieCalibrator()
    mapie_cal2.fit(X_comb, y_comb2, random_state=random_state)
    y_score2 = mapie_cal2.predict_proba(X_comb)
    np.testing.assert_array_almost_equal(y_score, y_score1)
    np.testing.assert_array_almost_equal(y_score, y_score2)
    assert top_label_ece(
        y_comb, y_score, classes=mapie_cal.classes_
    ) == top_label_ece(
        y_comb1, y_score1, classes=mapie_cal1.classes_
    )
    assert top_label_ece(
        y_comb, y_score, classes=mapie_cal.classes_
    ) == top_label_ece(
        y_comb2, y_score2, classes=mapie_cal2.classes_
    )


@pytest.mark.parametrize(
    "calibrator", [LinearRegression(), "isotonic"]
)
def test_results_with_constant_sample_weights(
    calibrator: Union[str, RegressorMixin]
) -> None:
    """
    Test predictions when sample weights are None
    or constant with different values.

    Note that the calibration implementations from sklearn `calibration.py`
    file would not pass these tests.
    """
    n_samples = len(X)
    estimator = RandomForestClassifier(random_state=random_state)
    mapie_clf0 = MapieCalibrator(estimator=estimator, calibrator=calibrator)
    mapie_clf1 = MapieCalibrator(estimator=estimator, calibrator=calibrator)
    mapie_clf2 = MapieCalibrator(estimator=estimator, calibrator=calibrator)
    mapie_clf0.fit(X, y, sample_weight=None, random_state=random_state)
    mapie_clf1.fit(
        X, y, sample_weight=np.ones(shape=n_samples),
        random_state=random_state
    )
    mapie_clf2.fit(
        X, y, sample_weight=np.ones(shape=n_samples) * 5,
        random_state=random_state
    )
    y_pred0 = mapie_clf0.predict_proba(X)
    y_pred1 = mapie_clf1.predict_proba(X)
    y_pred2 = mapie_clf2.predict_proba(X)
    np.testing.assert_allclose(y_pred0, y_pred1)
    np.testing.assert_allclose(y_pred0, y_pred2)


def test_fit_parameters_passing() -> None:
    """
    Test passing fit parameters, here early stopping at iteration 3.
    Checks that underlying GradientBoosting estimators have used 3 iterations
    only during boosting, instead of default value for n_estimators (=100).
    """
    gb = GradientBoostingClassifier(random_state=random_state)

    mapie = MapieCalibrator(estimator=gb)

    def early_stopping_monitor(i, est, locals):
        """Returns True on the 3rd iteration."""
        if i == 2:
            return True
        else:
            return False

    mapie.fit(X, y, monitor=early_stopping_monitor)

    assert mapie.single_estimator_.estimators_.shape[0] == 3<|MERGE_RESOLUTION|>--- conflicted
+++ resolved
@@ -308,15 +308,9 @@
     )
     pred_ = mapie_cal.predict_proba(X_test)
     top_label_ece_ = top_label_ece(y_test, pred_)
-<<<<<<< HEAD
-    np.testing.assert_array_almost_equal(  # type:ignore
-        results[cv]["y_score"],
-        pred_,
-=======
     np.testing.assert_array_almost_equal(
         np.array(results[cv]["y_score"]),
         np.array(pred_),
->>>>>>> cfbba58c
         decimal=2
     )
     np.testing.assert_allclose(  # type:ignore
@@ -347,15 +341,9 @@
     pred_ = mapie_cal.predict_proba(X_binary)
     top_label_ece_ = top_label_ece(y_binary, pred_)
     ece = expected_calibration_error(y_binary, pred_)
-<<<<<<< HEAD
-    np.testing.assert_array_almost_equal(  # type:ignore
-        results_binary[cv]["y_score"],
-        pred_,
-=======
     np.testing.assert_array_almost_equal(
         np.array(results_binary[cv]["y_score"]),
         np.array(pred_),
->>>>>>> cfbba58c
         decimal=2
     )
     np.testing.assert_allclose(  # type:ignore
