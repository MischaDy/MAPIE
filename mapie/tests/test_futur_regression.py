from __future__ import annotations

import warnings
from inspect import signature
from typing import Any, Callable, Tuple, cast

import numpy as np
import pytest
from sklearn.base import RegressorMixin, clone
from sklearn.datasets import make_regression
from sklearn.dummy import DummyRegressor
from sklearn.ensemble import GradientBoostingRegressor
from sklearn.exceptions import NotFittedError
from sklearn.linear_model import LinearRegression
from sklearn.model_selection import (KFold, LeaveOneOut, LeavePOut,
                                     PredefinedSplit, RepeatedKFold,
                                     ShuffleSplit, TimeSeriesSplit,
                                     train_test_split)
from sklearn.pipeline import make_pipeline

from mapie._typing import NDArray
from mapie.calibrators.ccp import (CCPCalibrator, CustomCCP, GaussianCCP,
                                   PolynomialCCP)
from mapie.conformity_scores import (AbsoluteConformityScore,
                                     GammaConformityScore,
                                     ResidualNormalisedScore)
from mapie.conformity_scores import BaseRegressionScore
from mapie.metrics import regression_coverage_score
from mapie.regression import SplitCPRegressor

random_state = 1
np.random.seed(random_state)

X_toy = np.linspace(0, 10, num=300).reshape(-1, 1)
y_toy = 2*X_toy[:, 0] + (max(X_toy)/10)*np.random.rand(len(X_toy))
z_toy = np.linspace(0, 10, num=len(X_toy)).reshape(-1, 1)

X, y = make_regression(
    n_samples=500, n_features=10, noise=1.0, random_state=random_state
)
z = X[:, -2:]


CV = ["prefit", "split"]

PHI = [
    CustomCCP([lambda X: np.ones((len(X), 1))]),
    PolynomialCCP([0, 1]),
    GaussianCCP(5),
]
WIDTHS = {
    "split": 3.943,
    "prefit": 3.943,
}

COVERAGES = {
    "split": 0.956,
    "prefit": 0.956,
}


# ======== MapieCCPRegressor =========
def test_initialized() -> None:
    """Test that initialization does not crash."""
    SplitCPRegressor(alpha=0.1)


def test_fit_predictor() -> None:
    """Test that fit_predictor raises no errors."""
    mapie_reg = SplitCPRegressor(alpha=0.1)
    mapie_reg.fit_predictor(X_toy, y_toy)


@pytest.mark.parametrize("z", [None, z_toy])
def test_fit_calibrator(z: Any) -> None:
    """Test that fit_calibrator raises no errors."""
    mapie_reg = SplitCPRegressor(alpha=0.1)
    mapie_reg.fit_predictor(X_toy, y_toy)
    mapie_reg.fit_calibrator(X_toy, y_toy, z=z)


@pytest.mark.parametrize("z", [None, z_toy])
def test_fit(z: Any) -> None:
    """Test that fit raises no errors."""
    mapie_reg = SplitCPRegressor(alpha=0.1)
    mapie_reg.fit(X_toy, y_toy, calib_kwargs={"z": z})


@pytest.mark.parametrize("z", [None, z_toy])
def test_fit_predictor_fit_calibrator_predict(z: Any) -> None:
    """Test that fit-calibrate-predict raises no errors."""
    mapie_reg = SplitCPRegressor(alpha=0.1)
    mapie_reg.fit_predictor(X_toy, y_toy)
    mapie_reg.fit_calibrator(X_toy, y_toy, z=z)
    mapie_reg.predict(X_toy, z=z)


@pytest.mark.parametrize("z", [None, z_toy])
def test_fit_predict(z: Any) -> None:
    """Test that fit-predict raises no errors."""
    mapie_reg = SplitCPRegressor(alpha=0.1)
    mapie_reg.fit(X_toy, y_toy, calib_kwargs={"z": z})
    mapie_reg.predict(X_toy, z=z)


@pytest.mark.parametrize("z", [None, z_toy])
def test_fit_predict_reg(z: Any) -> None:
    """Test that fit-predict raises no errors."""
    mapie_reg = SplitCPRegressor(calibrator=GaussianCCP(reg_param=0.1),
                                 alpha=0.1)
    mapie_reg.fit(X_toy, y_toy, calib_kwargs={"z": z})
    mapie_reg.predict(X_toy, z=z)


def test_not_fitted_predictor_fit_calibrator() -> None:
    """Test that calibrate before fit raises errors."""
    mapie_reg = SplitCPRegressor(alpha=0.1)
    with pytest.raises(NotFittedError):
        mapie_reg.fit_calibrator(X_toy, y_toy)


def test_calib_not_complete_phi() -> None:
    """Test that a not complete calibrator definition raises a warning"""
    with pytest.warns(UserWarning, match="WARNING: At least one row of the"):
        mapie_reg = SplitCPRegressor(
            alpha=0.1,
            calibrator=CustomCCP([lambda X: (X < 5).astype(int)], bias=False)
        )
        mapie_reg.fit(X_toy, y_toy)


def test_predict_not_complete_phi() -> None:
    """Test that a not complete calibrator definition raises a warning"""
    with pytest.warns(UserWarning, match="WARNING: At least one row of the"):
        mapie_reg = SplitCPRegressor(
            alpha=0.1,
            calibrator=CustomCCP([lambda X: (X < 5).astype(int)], bias=False)
        )
        mapie_reg.fit(X_toy[X_toy[:, 0] < 5], y_toy[X_toy[:, 0] < 5])
        mapie_reg.predict(X_toy)


def test_no_fit_predict() -> None:
    """Test that predict before fit raises errors."""
    mapie_reg = SplitCPRegressor(alpha=0.1)
    with pytest.raises(NotFittedError):
        mapie_reg.predict(X_toy)


def test_no_calibrate_predict() -> None:
    """Test that predict before fit raises errors."""
    mapie_reg = SplitCPRegressor(alpha=0.1)
    mapie_reg.fit_predictor(X_toy, y_toy)
    with pytest.raises(NotFittedError):
        mapie_reg.predict(X_toy)


def test_default_sample_weight() -> None:
    """Test default sample weights."""
    mapie_reg = SplitCPRegressor(alpha=0.1)
    assert (
        signature(mapie_reg.fit_predictor).parameters["sample_weight"].default
        is None
    )


@pytest.mark.parametrize("predictor", [0, "a", KFold(), ["a", "b"]])
def test_invalid_predictor(
    predictor: Any
) -> None:
    """Test that invalid predictors raise errors."""
    with pytest.raises(ValueError, match=r".*Invalid estimator.*"):
        mapie = SplitCPRegressor(predictor=predictor, alpha=0.1)
        mapie.fit_predictor(X, y)


@pytest.mark.parametrize("predictor", [
    LinearRegression(),
    make_pipeline(LinearRegression()),
])
def test_invalid_prefit_predictor_calibrate(
    predictor: RegressorMixin,
) -> None:
    """Test that non-fitted predictor with prefit cv raise errors when
    calibrate is called"""
    with pytest.raises(NotFittedError):
        mapie = SplitCPRegressor(predictor=predictor, cv="prefit",
                                 alpha=0.1)
        mapie.fit_calibrator(X, y)


@pytest.mark.parametrize("predictor", [
    LinearRegression(),
    make_pipeline(LinearRegression()),
])
def test_invalid_prefit_predictor_fit(
    predictor: RegressorMixin,
) -> None:
    """Test that non-fitted predictor with prefit cv raise errors when fit
    is called."""
    with pytest.raises(NotFittedError):
        mapie = SplitCPRegressor(predictor=predictor, cv="prefit",
                                 alpha=0.1)
        mapie.fit_predictor(X, y)


def test_default_parameters() -> None:
    """Test default values of input parameters."""
    mapie_reg = SplitCPRegressor(random_state=random_state, alpha=0.1)
    mapie_reg.fit(X, y)
    assert isinstance(mapie_reg.predictor_, RegressorMixin)
    assert isinstance(mapie_reg.calibrator_, GaussianCCP)
    assert isinstance(mapie_reg.cv, ShuffleSplit)
    assert mapie_reg.alpha == 0.1
    assert isinstance(mapie_reg.conformity_score_, BaseRegressionScore)
    assert isinstance(mapie_reg.random_state, int)


@pytest.mark.parametrize(
    "alpha", ["a", 0, 2, 1.5, -0.3]
)
def test_invalid_alpha(alpha: Any) -> None:
    with pytest.raises(ValueError):
        mapie = SplitCPRegressor(alpha=alpha)
        mapie.fit(X, y)


@pytest.mark.parametrize(
    "calibrator", [1, "some_string"]
)
def test_invalid_phi(calibrator: Any) -> None:
    with pytest.raises(ValueError):
        mapie = SplitCPRegressor(calibrator=calibrator)
        mapie.fit(X, y)


def test_valid_predictor() -> None:
    """Test that valid predictors are not corrupted"""
    mapie_reg = SplitCPRegressor(
        predictor=DummyRegressor(),
        random_state=random_state,
        alpha=0.1,
    )
    mapie_reg.fit_predictor(X_toy, y_toy)
    assert isinstance(mapie_reg.predictor, DummyRegressor)


@pytest.mark.parametrize(
    "cv", [None, ShuffleSplit(n_splits=1),
           PredefinedSplit(
                test_fold=[1]*(len(X_toy)//2) + [-1]*(len(X_toy)-len(X_toy)//2)
           ), "prefit", "split"]
)
@pytest.mark.parametrize("predictor", [
    LinearRegression(),
    make_pipeline(LinearRegression()),
])
def test_valid_cv(cv: Any, predictor: RegressorMixin) -> None:
    """Test that valid cv raise no errors."""
    predictor.fit(X_toy, y_toy)
    mapie_reg = SplitCPRegressor(predictor, CustomCCP(bias=True), cv=cv,
                                 alpha=0.1, random_state=random_state)
    mapie_reg.fit(X_toy, y_toy)
    mapie_reg.predict(X_toy)


@pytest.mark.parametrize(
    "cv", ["dummy", 0, 1, 1.5] + [  # Cross val splitters
            3, -1, KFold(n_splits=5), LeaveOneOut(),
            RepeatedKFold(n_splits=5, n_repeats=2), ShuffleSplit(n_splits=5),
            TimeSeriesSplit(), LeavePOut(p=2),
            PredefinedSplit(test_fold=[0]*(len(X_toy)//4) + [1]*(len(X_toy)//4)
                            + [-1]*(len(X_toy)-len(X_toy)//2)),
           ]
)
def test_invalid_cv(cv: Any) -> None:
    """Test that invalid agg_functions raise errors."""
    with pytest.raises(ValueError, match="Invalid cv argument."):
        mapie = SplitCPRegressor(cv=cv, alpha=0.1,
                                 random_state=random_state)
        mapie.fit_predictor(X, y)


@pytest.mark.parametrize("dataset", [(X, y, z), (X_toy, y_toy, z_toy)])
@pytest.mark.parametrize("alpha", [0.2])
@pytest.mark.parametrize("calibrator", PHI)
@pytest.mark.parametrize("cv", CV)
@pytest.mark.parametrize("predictor", [
    LinearRegression(),
    make_pipeline(LinearRegression()),
])
def test_fit_calibrate_combined_equivalence(
    alpha: Any, dataset: Tuple[NDArray, NDArray, NDArray],
    cv: Any, calibrator: CCPCalibrator, predictor: RegressorMixin
) -> None:
    """Test predict output shape."""
    (X, y, z) = dataset

    predictor_1 = clone(predictor)
    predictor_2 = clone(predictor)
    if cv == "prefit":
        predictor_1.fit(X, y)
        predictor_2.fit(X, y)

    np.random.seed(random_state)
    mapie_1 = SplitCPRegressor(
        predictor=predictor_1, calibrator=calibrator,
        cv=cv, alpha=alpha, random_state=random_state
    )
    np.random.seed(random_state)
    mapie_2 = SplitCPRegressor(
        predictor=predictor_2, calibrator=calibrator,
        cv=cv, alpha=alpha, random_state=random_state
    )
    mapie_1.fit(X, y, calib_kwargs={"z": z})
    mapie_2.fit_predictor(X, y)
    mapie_2.fit_calibrator(X, y, z=z)
    y_pred_1, y_pis_1 = mapie_1.predict(X, z=z)
    y_pred_2, y_pis_2 = mapie_2.predict(X, z=z)
    np.testing.assert_allclose(y_pred_1, y_pred_2)
    np.testing.assert_allclose(y_pis_1[:, 0, 0], y_pis_2[:, 0, 0])
    np.testing.assert_allclose(y_pis_1[:, 1, 0], y_pis_2[:, 1, 0])


@pytest.mark.parametrize("dataset", [(X, y, z), (X_toy, y_toy, z_toy)])
@pytest.mark.parametrize("calibrator", PHI)
@pytest.mark.parametrize("cv", CV)
@pytest.mark.parametrize("predictor", [
    LinearRegression(),
    make_pipeline(LinearRegression()),
])
def test_predict_output_shape_alpha(
    dataset: Tuple[NDArray, NDArray, NDArray],
    cv: Any, calibrator: CCPCalibrator, predictor: RegressorMixin
) -> None:
    """Test predict output shape."""
    (X, y, z) = dataset
    if cv == "prefit":
        predictor.fit(X, y)

    mapie_reg = SplitCPRegressor(
        predictor=predictor, calibrator=calibrator,
        cv=cv, alpha=0.1, random_state=random_state
    )
    mapie_reg.fit(X, y, calib_kwargs={"z": z})
    y_pred, y_pis = mapie_reg.predict(X, z=z)
    assert y_pred.shape == (X.shape[0],)
    assert y_pis.shape == (X.shape[0], 2, 1)


@pytest.mark.parametrize("dataset", [(X, y, z), (X_toy, y_toy, z_toy)])
@pytest.mark.parametrize("calibrator", PHI)
@pytest.mark.parametrize("cv", CV)
@pytest.mark.parametrize("predictor", [
    LinearRegression(),
    make_pipeline(LinearRegression()),
])
def test_predict_output_shape_no_alpha(
    dataset: Tuple[NDArray, NDArray, NDArray],
    cv: Any, calibrator: CCPCalibrator, predictor: RegressorMixin
) -> None:
    """Test predict output shape."""
    (X, y, z) = dataset
    if cv == "prefit":
        predictor.fit(X, y)

    mapie_reg = SplitCPRegressor(
        predictor=predictor, calibrator=calibrator, cv=cv,
        alpha=None, random_state=random_state
    )
    mapie_reg.fit(X, y, calib_kwargs={"z": z})
    y_pred = mapie_reg.predict(X, z=z)
    assert np.array(y_pred).shape == (X.shape[0],)


@pytest.mark.parametrize("dataset", [(X, y, z), (X_toy, y_toy, z_toy)])
@pytest.mark.parametrize("template", PHI)
@pytest.mark.parametrize("predictor", [
    LinearRegression(),
    make_pipeline(LinearRegression()),
])
def test_same_results_prefit_split(
    dataset: Tuple[NDArray, NDArray, NDArray], template: CCPCalibrator,
    predictor: RegressorMixin,
) -> None:
    """
    Test checking that if split and prefit method have exactly
    the same data split, then we have exactly the same results.
    """
    (X, y, z) = dataset
    cv = ShuffleSplit(n_splits=1, test_size=0.1, random_state=random_state)
    train_index, _ = list(cv.split(X))[0]
    test_fold = np.ones(len(X))
    test_fold[train_index] = -1

    pred_cv = PredefinedSplit(test_fold)
    train_index, val_index = list(pred_cv.split(X, y))[0]
    X_train, X_calib = X[train_index], X[val_index]
    y_train, y_calib = y[train_index], y[val_index]
    z_calib = z[val_index]

    calibrator = cast(CCPCalibrator, clone(template))
    calibrator._transform_params(X, y, z)
    calibrator.init_value = calibrator.init_value_
    if isinstance(calibrator, GaussianCCP):
        calibrator.points = (calibrator.points_, calibrator.sigmas_)

    mapie_1 = SplitCPRegressor(
        clone(predictor), clone(calibrator), pred_cv, alpha=0.1,
        random_state=random_state,
    )

    fitted_predictor = clone(predictor).fit(X_train, y_train)
    mapie_2 = SplitCPRegressor(
        fitted_predictor, clone(calibrator), cv="prefit", alpha=0.1,
        random_state=random_state,
    )

    mapie_1.fit(X, y, calib_kwargs={"z": z})
    mapie_2.fit(X_calib, y_calib, calib_kwargs={"z": z_calib})

    y_pred_1, y_pis_1 = mapie_1.predict(X, z=z)
    y_pred_2, y_pis_2 = mapie_2.predict(X, z=z)

    np.testing.assert_allclose(y_pred_1, y_pred_2)
    np.testing.assert_allclose(y_pis_1[:, 0, 0], y_pis_2[:, 0, 0])
    np.testing.assert_allclose(y_pis_1[:, 1, 0], y_pis_2[:, 1, 0])


@pytest.mark.parametrize("dataset", [(X, y, z), (X_toy, y_toy, z_toy)])
@pytest.mark.parametrize("calibrator", PHI)
@pytest.mark.parametrize("cv", CV)
@pytest.mark.parametrize("predictor", [
    LinearRegression(),
    make_pipeline(LinearRegression()),
])
def test_results_for_ordered_alpha(
    dataset: Tuple[NDArray, NDArray, NDArray], cv: Any,
    calibrator: CCPCalibrator, predictor: RegressorMixin
) -> None:
    """
    Test that prediction intervals lower (upper) bounds give
    consistent results for ordered alphas.
    """
    (X, y, z) = dataset
    if cv == "prefit":
        predictor.fit(X, y)

    calibrator._transform_params(X)

    mapie_reg_1 = SplitCPRegressor(predictor, clone(calibrator), cv=cv,
                                   alpha=0.05, random_state=random_state)
    mapie_reg_2 = SplitCPRegressor(predictor, clone(calibrator), cv=cv,
                                   alpha=0.1, random_state=random_state)

    mapie_reg_1.fit(X, y, calib_kwargs={"z": z})
    _, y_pis_1 = mapie_reg_1.predict(X, z=z)
    mapie_reg_2.fit(X, y, calib_kwargs={"z": z})
    _, y_pis_2 = mapie_reg_1.predict(X, z=z)

    assert (y_pis_1[:, 0, 0] <= y_pis_2[:, 0, 0]).all()
    assert (y_pis_1[:, 1, 0] >= y_pis_2[:, 1, 0]).all()


@pytest.mark.parametrize("dataset", [(X, y, z), (X_toy, y_toy, z_toy)])
@pytest.mark.parametrize("cv", CV)
@pytest.mark.parametrize("predictor", [
    LinearRegression(),
    make_pipeline(LinearRegression()),
])
def test_results_with_constant_sample_weights(
    dataset: Tuple[NDArray, NDArray, NDArray],
    cv: Any,
    predictor: RegressorMixin,
) -> None:
    """
    Test predictions when sample weights are None
    or constant with different values.
    """
    (X, y, z) = dataset
    if cv == "prefit":
        predictor.fit(X, y)

    calibrator = cast(CCPCalibrator, clone(PHI[0]))
    calibrator._transform_params(X)
    calibrator.init_value = calibrator.init_value_

    n_samples = len(X)
    mapie0 = SplitCPRegressor(predictor, clone(calibrator),
                              cv=cv, alpha=0.1, random_state=random_state)
    mapie1 = SplitCPRegressor(predictor, clone(calibrator),
                              cv=cv, alpha=0.1, random_state=random_state)
    mapie2 = SplitCPRegressor(predictor, clone(calibrator),
                              cv=cv, alpha=0.1, random_state=random_state)

    mapie0.fit(X, y, sample_weight=None, calib_kwargs={"z": z})
    mapie1.fit(X, y, sample_weight=np.ones(shape=n_samples),
               calib_kwargs={"z": z})
    mapie2.fit(X, y, sample_weight=np.ones(shape=n_samples) * 3,
               calib_kwargs={"z": z})

    y_pred0, y_pis0 = mapie0.predict(X, z=z)
    y_pred1, y_pis1 = mapie1.predict(X, z=z)
    y_pred2, y_pis2 = mapie2.predict(X, z=z)
    np.testing.assert_allclose(y_pred0, y_pred1, rtol=1e-2, atol=1e-2)
    np.testing.assert_allclose(y_pred0, y_pred2, rtol=1e-2, atol=1e-2)
    np.testing.assert_allclose(y_pis0, y_pis1, rtol=1e-2, atol=1e-2)
    np.testing.assert_allclose(y_pis0, y_pis2, rtol=1e-2, atol=1e-2)


@pytest.mark.parametrize("dataset", [
    (X, y, z), (X_toy, y_toy, z_toy),
    (np.arange(0, 100).reshape(-1, 1), np.arange(0, 100), None)
])
@pytest.mark.parametrize("calibrator", PHI)
@pytest.mark.parametrize("cv", CV)
@pytest.mark.parametrize("alpha", [0.2, 0.1, 0.05])
@pytest.mark.parametrize("predictor", [
    LinearRegression(),
    make_pipeline(LinearRegression()),
])
def test_prediction_between_low_up(
    dataset: Tuple[NDArray, NDArray, NDArray],
    cv: Any,
    calibrator: CCPCalibrator,
    alpha: float,
    predictor: RegressorMixin
) -> None:
    """Test that prediction lies between low and up prediction intervals."""
    (X, y, z) = dataset

    if cv == "prefit":
        predictor.fit(X, y)

    mapie = SplitCPRegressor(predictor=predictor, calibrator=calibrator,
                             cv=cv, alpha=alpha, random_state=random_state)
    mapie.fit(X, y, calib_kwargs={"z": z})

    with warnings.catch_warnings(record=True) as record:
        y_pred, y_pis = mapie.predict(X, z=z)

    # Check if the warning was issued
    warning_issued = any("The predictions are ill-sorted." in str(w.message)
                         for w in record)

    # Perform assertions based on whether the warning was issued
    if not warning_issued:
        assert (y_pred >= y_pis[:, 0, 0]).all()
        assert (y_pred <= y_pis[:, 1, 0]).all()


def test_linear_regression_results() -> None:
    """
    Test that the CCPCalibrator method in the case of a constant
    calibrator = x -> np.ones(len(x)), on a multivariate linear regression
    problem with fixed random state, is strictly equivalent to the regular
    CP method (base, jacknife and cv)
    """

    mapie = SplitCPRegressor(
        calibrator=clone(PHI[0]),
        cv=ShuffleSplit(n_splits=1, test_size=0.5, random_state=random_state),
        alpha=0.05,
        random_state=random_state
    )
    mapie.fit(X, y)
    _, y_pis = mapie.predict(X)
    y_pred_low, y_pred_up = y_pis[:, 0, 0], y_pis[:, 1, 0]
    width_mean = (y_pred_up - y_pred_low).mean()
    coverage = regression_coverage_score(y, y_pred_low, y_pred_up)
    np.testing.assert_allclose(width_mean, WIDTHS["split"], rtol=1e-2)
    np.testing.assert_allclose(coverage, COVERAGES["split"], rtol=1e-2)


def test_results_prefit() -> None:
    """Test prefit results on a standard train/validation/test split."""
    X_train, X_calib, y_train, y_calib = train_test_split(
        X, y, test_size=0.5, random_state=1
    )
    predictor = LinearRegression().fit(X_train, y_train)
    mapie_reg = SplitCPRegressor(
        predictor=predictor, calibrator=clone(PHI[0]), cv="prefit", alpha=0.05,
        random_state=random_state
    )
    mapie_reg.fit(X_calib, y_calib)
    _, y_pis = mapie_reg.predict(X)
    y_pred_low, y_pred_up = y_pis[:, 0, 0], y_pis[:, 1, 0]
    width_mean = (y_pred_up - y_pred_low).mean()
    coverage = regression_coverage_score(y, y_pred_low, y_pred_up)
    np.testing.assert_allclose(width_mean, WIDTHS["prefit"], rtol=1e-2)
    np.testing.assert_allclose(coverage, COVERAGES["prefit"], rtol=1e-2)


@pytest.mark.parametrize("calibrator", PHI)
@pytest.mark.parametrize("cv", CV)
@pytest.mark.parametrize("predictor", [
    LinearRegression(),
    make_pipeline(LinearRegression()),
])
@pytest.mark.parametrize(
    "conformity_score", [AbsoluteConformityScore(), GammaConformityScore(),
                         ResidualNormalisedScore()]
)
def test_conformity_score(
    cv: Any,
    calibrator: CCPCalibrator,
    predictor: RegressorMixin,
    conformity_score: BaseRegressionScore,
) -> None:
    """Test that any conformity score function with MAPIE raises no error."""

    if cv == "prefit":
        predictor.fit(X, y + 1e3)

    mapie_reg = SplitCPRegressor(
        predictor=predictor,
        calibrator=calibrator,
        cv=cv,
        alpha=0.1,
        conformity_score=conformity_score,
        random_state=random_state,
    )
    mapie_reg.fit(X, y + 1e3, calib_kwargs={"z": z})
    mapie_reg.predict(X, z=z)


def test_fit_parameters_passing() -> None:
    """
    Test passing fit parameters, here early stopping at iteration 3.
    Checks that underlying GradientBoosting predictors have used 3 iterations
    only during boosting, instead of default value for n_predictors (=100).
    """
    gb = GradientBoostingRegressor(random_state=random_state)

    mapie_reg = SplitCPRegressor(predictor=gb, alpha=0.1,
                                 random_state=random_state)

    def early_stopping_monitor(i, est, locals):
        """Returns True on the 3rd iteration."""
        if i == 2:
            return True
        else:
            return False

    mapie_reg.fit(X, y, fit_kwargs={"monitor": early_stopping_monitor})

    assert cast(RegressorMixin, mapie_reg.predictor).estimators_.shape[0] == 3


@pytest.mark.parametrize("custom_method", [
    lambda local_arg: local_arg,
    lambda self_arg: self_arg,
    lambda kwarg_arg: kwarg_arg,
    lambda local_arg, *args, **kwargs: local_arg,
    lambda self_arg, *args, **kwargs: self_arg,
    lambda kwarg_arg, *args, **kwargs: kwarg_arg,
])
def test_get_method_arguments(custom_method: Callable) -> None:
    mapie = SplitCPRegressor(alpha=0.1)
    mapie.self_arg = 1
    local_vars = {"local_arg": 1}
    kwarg_args = {"kwarg_arg": 1}

    arguments = mapie._get_method_arguments(custom_method, local_vars,
                                            kwarg_args)
    custom_method(**arguments)


@pytest.mark.parametrize("conformity_scores", [
    np.random.rand(200, 1),
    np.random.rand(200),
])
def test_check_conformity_scores(conformity_scores: NDArray) -> None:
    mapie = SplitCPRegressor()
    assert mapie._check_conformity_scores(conformity_scores).shape == (200,)


def test_check_conformity_scores_error() -> None:
    mapie = SplitCPRegressor()
    with pytest.raises(ValueError, match="Invalid conformity scores."):
        mapie._check_conformity_scores(np.random.rand(200, 5))


def test_optim_kwargs():
    mapie = SplitCPRegressor(alpha=0.1)
    with pytest.warns(UserWarning, match="Iteration limit reached"):
        mapie.fit(
<<<<<<< HEAD
            X, y, calib_kwargs={"options": {"method": "SFSQP", "maxiter": 2}}
=======
            X, y, calib_kwargs={"method": "SFSQP", "options": {"maxiter": 2}}
>>>>>>> e82b1c7a
        )<|MERGE_RESOLUTION|>--- conflicted
+++ resolved
@@ -685,9 +685,5 @@
     mapie = SplitCPRegressor(alpha=0.1)
     with pytest.warns(UserWarning, match="Iteration limit reached"):
         mapie.fit(
-<<<<<<< HEAD
-            X, y, calib_kwargs={"options": {"method": "SFSQP", "maxiter": 2}}
-=======
             X, y, calib_kwargs={"method": "SFSQP", "options": {"maxiter": 2}}
->>>>>>> e82b1c7a
         )