from typing import Any, Optional

import numpy as np
import pandas as pd
import pytest
from sklearn.compose import ColumnTransformer
from sklearn.datasets import make_multilabel_classification
from sklearn.impute import SimpleImputer
from sklearn.linear_model import LogisticRegression
from sklearn.multioutput import MultiOutputClassifier
from sklearn.pipeline import Pipeline, make_pipeline
from sklearn.preprocessing import OneHotEncoder
from sklearn.utils.validation import check_is_fitted
from typing_extensions import TypedDict

from mapie._typing import NDArray
from mapie.multi_label_classification import MapieMultiLabelClassifier

Params = TypedDict(
    "Params",
    {
        "method": str,
        "bound": Optional[str],
        "random_state": Optional[int],
        "metric_control": Optional[str]
    }
)

<<<<<<< HEAD
METHODS = ["crc", "rcps", "ltt"]
METRICS = ['recall', 'precision']
=======
random_state = 42

METHODS = ["crc", "rcps"]
>>>>>>> 1861c8c1
BOUNDS = ["wsr", "hoeffding", "bernstein"]
random_state = 42

WRONG_METHODS = ["rpcs", "rcr", "test", "llt"]
WRONG_BOUNDS = ["wrs", "hoeff", "test", "", 1, 2.5, (1, 2)]
WRONG_METRICS = ["presicion", "recal", ""]


STRATEGIES = {
    "crc": (
        Params(
            method="crc",
            bound=None,
<<<<<<< HEAD
            random_state=random_state,
            metric_control="recall"
=======
            random_state=random_state
>>>>>>> 1861c8c1
        ),
    ),
    "rcps_wsr": (
        Params(
            method="rcps",
            bound="wsr",
<<<<<<< HEAD
            random_state=random_state,
            metric_control='recall'
=======
            random_state=random_state
>>>>>>> 1861c8c1
        ),
    ),
    "rcps_hoeffding": (
        Params(
            method="rcps",
            bound="hoeffding",
<<<<<<< HEAD
            random_state=random_state,
            metric_control='recall'
=======
            random_state=random_state
>>>>>>> 1861c8c1
        ),
    ),
    "rcps_bernstein": (
        Params(
            method="rcps",
            bound="bernstein",
<<<<<<< HEAD
            random_state=random_state,
            metric_control='recall'
        ),
    ),
    "ltt": (
        Params(
            method="ltt",
            bound=None,
            random_state=random_state,
            metric_control='precision'
=======
            random_state=random_state
>>>>>>> 1861c8c1
        ),
    ),
}


y_toy_mapie = {
    "crc": [
        [True, False, True],
        [True, False, True],
        [True, False, True],
        [True, False, True],
        [True, True, True],
        [True, True, True],
        [True, True, True],
        [True, True, True],
        [False, True, True]
    ],
    "rcps_bernstein": [
        [True, True, True],
        [True, True, True],
        [True, True, True],
        [True, True, True],
        [True, True, True],
        [True, True, True],
        [True, True, True],
        [True, True, True],
        [True, True, True],
    ],
    "rcps_wsr": [
        [True, True, True],
        [True, True, True],
        [True, True, True],
        [True, True, True],
        [True, True, True],
        [True, True, True],
        [True, True, True],
        [True, True, True],
        [True, True, True],
    ],
    "rcps_hoeffding": [
        [True, True, True],
        [True, True, True],
        [True, True, True],
        [True, True, True],
        [True, True, True],
        [True, True, True],
        [True, True, True],
        [True, True, True],
        [True, True, True],
    ],
    "ltt": [
        [False, False, False],
        [False, False, False],
        [False, False, False],
        [False, False, False],
        [False, False, False],
        [False, False, False],
        [False, False, False],
        [False, False, False],
        [False, False, False],
    ]
}


class WrongOutputModel:

    def __init__(self):
        pass

    def predict_proba(self, *args: Any):
        """Dummy predict_proba."""

    def predict(self, *args: Any):
        """Dummy predict."""


class ArrayOutputModel:

    def __init__(self):
        self.trained_ = True

    def fit(self, *args: Any) -> None:
        """Dummy fit."""

    def predict_proba(self, X: NDArray, *args: Any) -> NDArray:
        probas = np.array([[.9, .05, .05]])
        proba_out = np.repeat(probas, len(X), axis=0)
        return proba_out

    def predict(self, X: NDArray, *args: Any) -> NDArray:
        return self.predict_proba(X) >= .3

    def __sklearn_is_fitted__(self):
        return True


X_toy = np.arange(9).reshape(-1, 1)
y_toy = np.stack(
    [
        [1, 0, 1], [1, 0, 0], [0, 1, 1],
        [0, 1, 0], [0, 0, 1], [1, 1, 1],
        [1, 1, 0], [1, 0, 1], [0, 1, 1]
    ]
)

X, y = make_multilabel_classification(
    n_samples=1000,
    n_classes=5,
    random_state=random_state,
    allow_unlabeled=False
)

X_no_label, y_no_label = make_multilabel_classification(
    n_samples=1000,
    n_classes=5,
    random_state=random_state,
    allow_unlabeled=True
)


def test_initialized() -> None:
    """Test that initialization does not crash."""
    MapieMultiLabelClassifier()


def test_valid_estimator() -> None:
    """Test that valid estimators are not corrupted, for all strategies."""
    clf = MultiOutputClassifier(LogisticRegression()).fit(X_toy, y_toy)
    mapie_clf = MapieMultiLabelClassifier(
        estimator=clf,
        random_state=random_state
    )
    mapie_clf.fit(X_toy, y_toy)
    assert isinstance(mapie_clf.single_estimator_, MultiOutputClassifier)


def test_valid_method() -> None:
    """Test that valid methods raise no errors."""
    mapie_clf = MapieMultiLabelClassifier(random_state=random_state)
    mapie_clf.fit(X_toy, y_toy)
    check_is_fitted(mapie_clf, mapie_clf.fit_attributes)


@pytest.mark.parametrize("strategy", [*STRATEGIES])
def test_valid_metric_method(strategy: str) -> None:
    """Test that valid metric raise no errors"""
    args = STRATEGIES[strategy][0]
    mapie_clf = MapieMultiLabelClassifier(
        random_state=42,
        metric_control=args["metric_control"]
    )
    mapie_clf.fit(X_toy, y_toy)
    check_is_fitted(mapie_clf, mapie_clf.fit_attributes)


@pytest.mark.parametrize("bound", BOUNDS)
def test_valid_bound(bound: str) -> None:
    """Test that valid methods raise no errors."""
<<<<<<< HEAD
    mapie_clf = MapieMultiLabelClassifier(
        random_state=random_state, method="rcps"
    )
=======
    mapie_clf = MapieMultiLabelClassifier(random_state=random_state)
>>>>>>> 1861c8c1
    mapie_clf.fit(X_toy, y_toy)
    mapie_clf.predict(X_toy, bound=bound, delta=.1)
    check_is_fitted(mapie_clf, mapie_clf.fit_attributes)


@pytest.mark.parametrize("strategy", [*STRATEGIES])
@pytest.mark.parametrize("alpha", [0.2, [0.2, 0.3], (0.2, 0.3)])
@pytest.mark.parametrize("delta", [0.2, 0.1, 0.05])
def test_predict_output_shape(
    strategy: str, alpha: Any, delta: Any
) -> None:
    """Test predict output shape."""
    args = STRATEGIES[strategy][0]
    mapie_clf = MapieMultiLabelClassifier(
<<<<<<< HEAD
        method=args["method"],
        metric_control=args["metric_control"]
=======
        random_state=args["random_state"]
>>>>>>> 1861c8c1
    )
    mapie_clf.fit(X, y)
    y_pred, y_ps = mapie_clf.predict(
        X,
        alpha=alpha,
        bound=args["bound"],
        delta=.1
    )
    n_alpha = len(alpha) if hasattr(alpha, "__len__") else 1
    assert y_pred.shape == y.shape
    assert y_ps.shape == (y.shape[0], y.shape[1], n_alpha)


@pytest.mark.parametrize("strategy", [*STRATEGIES])
def test_results_for_same_alpha(strategy: str) -> None:
    """
    Test that predictions and intervals
    are similar with two equal values of alpha.
    """
    args = STRATEGIES[strategy][0]
    mapie_clf = MapieMultiLabelClassifier(
<<<<<<< HEAD
        method=args["method"],
        metric_control=args["metric_control"]
=======
        random_state=args["random_state"]
>>>>>>> 1861c8c1
    )
    mapie_clf.fit(X, y)
    _, y_ps = mapie_clf.predict(
        X,
        alpha=[0.1, 0.1],
        bound=args["bound"],
        delta=.1
    )
    np.testing.assert_allclose(y_ps[:, 0, 0], y_ps[:, 0, 1])
    np.testing.assert_allclose(y_ps[:, 1, 0], y_ps[:, 1, 1])


@pytest.mark.parametrize("strategy", [*STRATEGIES])
def test_results_for_partial_fit(strategy: str) -> None:
    """
    Test that predictions and intervals
    are similar with two equal values of alpha.
    """
    args = STRATEGIES[strategy][0]
    clf = MultiOutputClassifier(LogisticRegression()).fit(X, y)
    mapie_clf = MapieMultiLabelClassifier(
<<<<<<< HEAD
        clf,
        method=args["method"],
        metric_control=args["metric_control"]
=======
        estimator=clf, random_state=args["random_state"]
>>>>>>> 1861c8c1
    )
    mapie_clf.fit(X, y)

    mapie_clf_partial = MapieMultiLabelClassifier(
<<<<<<< HEAD
        clf,
        method=args["method"],
        metric_control=args["metric_control"])
=======
        estimator=clf, random_state=args["random_state"]
    )
>>>>>>> 1861c8c1
    for i in range(len(X)):
        mapie_clf_partial.partial_fit(
            X[i][np.newaxis, :],
            y[i][np.newaxis, :]
        )

    y_pred, y_ps = mapie_clf.predict(
        X,
        alpha=[0.1, 0.1],
        bound=args["bound"],
        delta=.1
    )

    y_pred_partial, y_ps_partial = mapie_clf_partial.predict(
        X,
        alpha=[0.1, 0.1],
        bound=args["bound"],
        delta=.1
    )
    np.testing.assert_allclose(y_pred, y_pred_partial)
    np.testing.assert_allclose(y_ps, y_ps_partial)


@pytest.mark.parametrize("strategy", [*STRATEGIES])
@pytest.mark.parametrize(
    "alpha", [np.array([0.05, 0.1]), [0.05, 0.1], (0.05, 0.1)]
)
def test_results_for_alpha_as_float_and_arraylike(
    strategy: str, alpha: Any
) -> None:
    """Test that output values do not depend on type of alpha."""
    args = STRATEGIES[strategy][0]
    mapie_clf = MapieMultiLabelClassifier(
<<<<<<< HEAD
        method=args["method"],
        metric_control=args["metric_control"]
=======
        random_state=args["random_state"]
>>>>>>> 1861c8c1
    )
    mapie_clf.fit(X, y)
    y_pred_float1, y_ps_float1 = mapie_clf.predict(
        X,
        alpha=alpha[0],
        bound=args["bound"],
        delta=.9
    )
    y_pred_float2, y_ps_float2 = mapie_clf.predict(
        X,
        alpha=alpha[1],
        bound=args["bound"],
        delta=.9
    )
    y_pred_array, y_ps_array = mapie_clf.predict(
        X,
        alpha=alpha,
        bound=args["bound"],
        delta=.9
    )
    np.testing.assert_allclose(y_pred_float1, y_pred_array)
    np.testing.assert_allclose(y_pred_float2, y_pred_array)
    np.testing.assert_allclose(y_ps_float1[:, :, 0], y_ps_array[:, :, 0])
    np.testing.assert_allclose(y_ps_float2[:, :, 0], y_ps_array[:, :, 1])


@pytest.mark.parametrize("strategy", [*STRATEGIES])
def test_results_single_and_multi_jobs(strategy: str) -> None:
    """
    Test that MapieClassifier gives equal predictions
    regardless of number of parallel jobs.
    """
    args = STRATEGIES[strategy][0]
    mapie_clf_single = MapieMultiLabelClassifier(
<<<<<<< HEAD
        n_jobs=1,
        metric_control=args["metric_control"],
        random_state=args["random_state"]
    )
    mapie_clf_multi = MapieMultiLabelClassifier(
        n_jobs=-1,
        metric_control=args["metric_control"],
        random_state=args["random_state"]
=======
        n_jobs=1, random_state=args["random_state"]
    )
    mapie_clf_multi = MapieMultiLabelClassifier(
        n_jobs=-1, random_state=args["random_state"]
>>>>>>> 1861c8c1
    )
    mapie_clf_single.fit(X, y)
    mapie_clf_multi.fit(X, y)
    y_pred_single, y_ps_single = mapie_clf_single.predict(
        X,
        alpha=0.2,
        bound=args["bound"],
        delta=.9
    )
    y_pred_multi, y_ps_multi = mapie_clf_multi.predict(
        X,
        alpha=0.2,
        bound=args["bound"],
        delta=.9
    )
    np.testing.assert_allclose(y_pred_single, y_pred_multi)
    np.testing.assert_allclose(y_ps_single, y_ps_multi)


@pytest.mark.parametrize(
    "alpha", [[0.2, 0.8], (0.2, 0.8), np.array([0.2, 0.8]), None],
)
@pytest.mark.parametrize(
    "delta", [.1, .2, .5, .9, .001],
)
@pytest.mark.parametrize(
    "bound", BOUNDS,
)
def test_valid_prediction(alpha: Any, delta: Any, bound: Any) -> None:
    """Test fit and predict."""
    model = MultiOutputClassifier(
        LogisticRegression(multi_class="multinomial")
    )
    model.fit(X_toy, y_toy)
<<<<<<< HEAD
    mapie_clf = MapieMultiLabelClassifier(estimator=model, method="rcps")
=======
    mapie_clf = MapieMultiLabelClassifier(
        estimator=model, random_state=random_state
    )
>>>>>>> 1861c8c1
    mapie_clf.fit(X_toy, y_toy)
    mapie_clf.predict(
        X_toy,
        alpha=alpha,
        bound=bound,
        delta=delta
    )


@pytest.mark.parametrize(
    "alpha", [[0.2, 0.8], (0.2, 0.8), np.array([0.2, 0.8]), None],
)
@pytest.mark.parametrize(
    "delta", [.1, .2, .5, .9, .001],
)
@pytest.mark.parametrize(
    "bound", BOUNDS,
)
@pytest.mark.parametrize("strategy", [*STRATEGIES])
def test_array_output_model(strategy: str, alpha: Any, delta: Any, bound: Any):
    args = STRATEGIES[strategy][0]
    model = ArrayOutputModel()
    mapie_clf = MapieMultiLabelClassifier(
<<<<<<< HEAD
        estimator=model,
        method=args["method"],
        metric_control=args["metric_control"])
=======
        estimator=model, random_state=random_state
    )
>>>>>>> 1861c8c1
    mapie_clf.fit(X_toy, y_toy)
    mapie_clf.predict(
        X_toy,
        alpha=alpha,
        bound=bound,
        delta=delta
    )


def test_reinit_new_fit():
    clf = MultiOutputClassifier(LogisticRegression()).fit(X_toy, y_toy)
    mapie_clf = MapieMultiLabelClassifier(
        estimator=clf, random_state=random_state
    )
    mapie_clf.fit(X_toy, y_toy)
    mapie_clf.fit(X_toy, y_toy)
    assert len(mapie_clf.risks) == len(X_toy)


@pytest.mark.parametrize("method", WRONG_METHODS)
def test_method_error_in_fit(method: str) -> None:
    """Test error for wrong method"""
<<<<<<< HEAD
    mapie_clf = MapieMultiLabelClassifier(random_state=42, method=method)
=======
    mapie_clf = MapieMultiLabelClassifier(random_state=random_state)
    mapie_clf.fit(X_toy, y_toy)
>>>>>>> 1861c8c1
    with pytest.raises(ValueError, match=r".*Invalid method.*"):
        mapie_clf.fit(X_toy, y_toy)


def test_method_error_if_no_label_fit() -> None:
    """Test error for wrong method"""
    mapie_clf = MapieMultiLabelClassifier(random_state=random_state)
    with pytest.raises(ValueError, match=r".*Invalid y.*"):
        mapie_clf.fit(X_no_label, y_no_label)


def test_method_error_if_no_label_partial_fit() -> None:
    """Test error for wrong method"""
    clf = MultiOutputClassifier(LogisticRegression()).fit(
        X_no_label,
        y_no_label
    )
    mapie_clf = MapieMultiLabelClassifier(
        estimator=clf, random_state=random_state
    )
    with pytest.raises(ValueError, match=r".*Invalid y.*"):
        mapie_clf.partial_fit(X_no_label, y_no_label)


@pytest.mark.parametrize("bound", WRONG_BOUNDS)
def test_bound_error_in_predict(bound: str) -> None:
<<<<<<< HEAD
    """Test error for wrong bounds"""
    mapie_clf = MapieMultiLabelClassifier(random_state=42, method='rcps')
=======
    """Test error for wrong method"""
    mapie_clf = MapieMultiLabelClassifier(random_state=random_state)
>>>>>>> 1861c8c1
    mapie_clf.fit(X_toy, y_toy)
    with pytest.raises(ValueError, match=r".*bound must be in.*"):
        mapie_clf.predict(X_toy, bound=bound, delta=.1)


@pytest.mark.parametrize("metric_control", WRONG_METRICS)
def test_metric_error_in_fit(metric_control: str) -> None:
    """Test error for wrong metrics"""
    mapie_clf = MapieMultiLabelClassifier(
        random_state=42,
        metric_control=metric_control
    )
    with pytest.raises(ValueError, match=r".*Invalid metric. *"):
        mapie_clf.fit(X_toy, y_toy)


def test_error_rcps_delta_null() -> None:
    """Test error for RCPS method and delta None"""
<<<<<<< HEAD
    mapie_clf = MapieMultiLabelClassifier(random_state=42, method='rcps')
=======
    mapie_clf = MapieMultiLabelClassifier(random_state=random_state)
>>>>>>> 1861c8c1
    mapie_clf.fit(X_toy, y_toy)
    with pytest.raises(ValueError, match=r".*delta cannot be ``None``*"):
        mapie_clf.predict(X_toy)


def test_error_ltt_delta_null() -> None:
    """Test error for LTT method and delta None"""
    mapie_clf = MapieMultiLabelClassifier(
        random_state=42,
        metric_control='precision'
    )
    mapie_clf.fit(X_toy, y_toy)
    with pytest.raises(ValueError, match=r".*Invalid delta. *"):
        mapie_clf.predict(X_toy)


@pytest.mark.parametrize("delta", [-1., 0, 1, 4, -3])
def test_error_delta_wrong_value(delta: Any) -> None:
    """Test error for RCPS method and delta None"""
<<<<<<< HEAD
    mapie_clf = MapieMultiLabelClassifier(random_state=42, method='rcps')
    mapie_clf.fit(X_toy, y_toy)
    with pytest.raises(ValueError, match=r".*delta must be*"):
        mapie_clf.predict(X_toy, delta=delta)


@pytest.mark.parametrize("delta", [-1., 0, 1, 4, -3])
def test_error_delta_wrong_value_ltt(delta: Any) -> None:
    """Test error for RCPS method and delta None"""
    mapie_clf = MapieMultiLabelClassifier(
        random_state=42,
        metric_control='precision'
    )
=======
    mapie_clf = MapieMultiLabelClassifier(random_state=random_state)
>>>>>>> 1861c8c1
    mapie_clf.fit(X_toy, y_toy)
    with pytest.raises(ValueError, match=r".*delta must be*"):
        mapie_clf.predict(X_toy, delta=delta)


def test_bound_none_crc() -> None:
    """Test that a warning is raised nound is not None with CRC method."""
<<<<<<< HEAD
    mapie_clf = MapieMultiLabelClassifier(random_state=42, method="crc")
=======
    mapie_clf = MapieMultiLabelClassifier(random_state=random_state)
>>>>>>> 1861c8c1
    mapie_clf.fit(X_toy, y_toy)
    with pytest.warns(UserWarning, match=r"WARNING: you are using crc*"):
        mapie_clf.predict(X_toy, bound="wsr")


def test_delta_none_crc() -> None:
    """Test that a warning is raised nound is not None with CRC method."""
<<<<<<< HEAD
    mapie_clf = MapieMultiLabelClassifier(random_state=42, method="crc")
=======
    mapie_clf = MapieMultiLabelClassifier(random_state=random_state)
>>>>>>> 1861c8c1
    mapie_clf.fit(X_toy, y_toy)
    with pytest.warns(UserWarning, match=r"WARNING: you are using crc*"):
        mapie_clf.predict(X_toy, bound=None, delta=.1)


def test_warning_estimator_none() -> None:
    """Test that a warning is raised nound is not None with CRC method."""
    mapie_clf = MapieMultiLabelClassifier(random_state=random_state)
    with pytest.warns(UserWarning, match=r"WARNING: To avoid overffiting,*"):
        mapie_clf.fit(X_toy, y_toy)


@pytest.mark.parametrize("delta", [np.arange(0, 1, 0.01), (.1, .2), [.4, .5]])
def test_error_delta_wrong_type(delta: Any) -> None:
    """Test error for RCPS method and delta None"""
<<<<<<< HEAD
    mapie_clf = MapieMultiLabelClassifier(random_state=42, method="rcps")
    mapie_clf.fit(X_toy, y_toy)
    with pytest.raises(ValueError, match=r".*delta must be a float*"):
        mapie_clf.predict(X_toy, delta=delta)


@pytest.mark.parametrize("delta", [np.arange(0, 1, 0.01), (.1, .2), [.4, .5]])
def test_error_delta_wrong_type_ltt(delta: Any) -> None:
    """Test error for LTT method and delta None"""
    mapie_clf = MapieMultiLabelClassifier(
        random_state=42,
        metric_control="precision"
    )
=======
    mapie_clf = MapieMultiLabelClassifier(random_state=random_state)
>>>>>>> 1861c8c1
    mapie_clf.fit(X_toy, y_toy)
    with pytest.raises(ValueError, match=r".*delta must be a float*"):
        mapie_clf.predict(X_toy, delta=delta)


def test_error_partial_fit_different_size() -> None:
    """Test error for partial_fit with different size"""
    clf = MultiOutputClassifier(LogisticRegression()).fit(X_toy, y_toy)
    mapie_clf = MapieMultiLabelClassifier(
        estimator=clf, random_state=random_state
    )
    mapie_clf.partial_fit(X_toy, y_toy)
    with pytest.raises(ValueError, match=r".*Number of features*"):
        mapie_clf.partial_fit(X, y)


@pytest.mark.parametrize("strategy", [*STRATEGIES])
def test_pipeline_compatibility(strategy: str) -> None:
    """Check that MAPIE works on pipeline based on pandas dataframes"""
    args = STRATEGIES[strategy][0]
    X = pd.DataFrame(
        {
            "x_cat": ["A", "A", "B", "A", "A", "B"],
            "x_num": [0, 1, 1, 4, np.nan, 5],
        }
    )
    y = np.array(
        [
            [0, 0, 1], [0, 0, 1],
            [1, 1, 0], [1, 0, 1],
            [1, 0, 1], [1, 1, 1]
        ]
    )
    numeric_preprocessor = Pipeline(
        [
            ("imputer", SimpleImputer(strategy="mean")),
        ]
    )
    categorical_preprocessor = Pipeline(
        steps=[
            ("encoding", OneHotEncoder(handle_unknown="ignore"))
        ]
    )
    preprocessor = ColumnTransformer(
        [
            ("cat", categorical_preprocessor, ["x_cat"]),
            ("num", numeric_preprocessor, ["x_num"])
        ]
    )
    pipe = make_pipeline(
        preprocessor,
        MultiOutputClassifier(LogisticRegression())
    )
    pipe.fit(X, y)
    mapie = MapieMultiLabelClassifier(
<<<<<<< HEAD
        estimator=pipe,
        method=args["method"],
        metric_control=args["metric_control"])
=======
        estimator=pipe, random_state=random_state
    )
>>>>>>> 1861c8c1
    mapie.fit(X, y)
    mapie.predict(X, bound=args["bound"], delta=.1)


def test_error_no_fit() -> None:
    """Test error for no fit"""
    clf = WrongOutputModel()
    mapie_clf = MapieMultiLabelClassifier(
        estimator=clf, random_state=random_state
    )
    with pytest.raises(
        ValueError,
        match=r".*Please provide a classifier with*"
    ):
        mapie_clf.fit(X_toy, y_toy)


def test_error_estimator_none_partial() -> None:
<<<<<<< HEAD
    """Test error estimator none partial"""
    mapie_clf = MapieMultiLabelClassifier()
=======
    """Test error for RCPS method and delta None"""
    mapie_clf = MapieMultiLabelClassifier(random_state=random_state)
>>>>>>> 1861c8c1

    with pytest.raises(
        ValueError,
        match=r".*Invalid estimator with partial_fit*"
    ):
        mapie_clf.partial_fit(X_toy, y_toy)


def test_partial_fit_first_time():
    mclf = MapieMultiLabelClassifier(random_state=random_state)
    assert mclf._check_partial_fit_first_call()


def test_partial_fit_second_time():
    clf = MultiOutputClassifier(LogisticRegression()).fit(X, y)
    mclf = MapieMultiLabelClassifier(
        estimator=clf, random_state=random_state
    )
    mclf.partial_fit(X, y)
    assert not mclf._check_partial_fit_first_call()


@pytest.mark.parametrize("strategy", [*STRATEGIES])
def test_toy_dataset_predictions(strategy: str) -> None:
    """
    Test toy_dataset_predictions.
    """
    args = STRATEGIES[strategy][0]
    clf = MultiOutputClassifier(LogisticRegression()).fit(X_toy, y_toy)
    mapie_clf = MapieMultiLabelClassifier(
<<<<<<< HEAD
        clf,
        method=args["method"],
        metric_control=args["metric_control"]
=======
        estimator=clf, random_state=args["random_state"]
>>>>>>> 1861c8c1
    )
    mapie_clf.fit(X_toy, y_toy)
    _, y_ps = mapie_clf.predict(
        X_toy,
        alpha=.2,
        bound=args["bound"],
        delta=.1
    )
    np.testing.assert_allclose(
            y_ps[:, :, 0],
            y_toy_mapie[strategy],
            rtol=1e-6
        )


@pytest.mark.parametrize("method", ["rcps", "crc"])
def test_error_wrong_method_metric_precision(method: str) -> None:
    """
    Test that an error is returned when using a metric
    with invalid method .
    """
    clf = MultiOutputClassifier(LogisticRegression()).fit(X_toy, y_toy)
    mapie_clf = MapieMultiLabelClassifier(
        clf,
        method=method,
        metric_control="precision"
    )
    with pytest.raises(
        ValueError,
        match=r".*Invalid method for metric*"
    ):
        mapie_clf.fit(X_toy, y_toy)


@pytest.mark.parametrize("method", ["ltt"])
def test_check_metric_control(method: str) -> None:
    """
    Test that an error is returned when using a metric
    with invalid method .
    """
    clf = MultiOutputClassifier(LogisticRegression()).fit(X_toy, y_toy)
    mapie_clf = MapieMultiLabelClassifier(
        clf,
        method=method,
        metric_control="recall"
    )
    with pytest.raises(
        ValueError,
        match=r".*Invalid method for metric*"
    ):
        mapie_clf.fit(X_toy, y_toy)


def test_method_none_precision() -> None:
    clf = MultiOutputClassifier(LogisticRegression()).fit(X_toy, y_toy)
    mapie_clf = MapieMultiLabelClassifier(
        clf,
        metric_control="precision"
    )
    mapie_clf.fit(X_toy, y_toy)
    assert mapie_clf.method == "ltt"


def test_method_none_recall() -> None:
    clf = MultiOutputClassifier(LogisticRegression()).fit(X_toy, y_toy)
    mapie_clf = MapieMultiLabelClassifier(
        clf,
        metric_control="recall"
    )
    mapie_clf.fit(X_toy, y_toy)
    assert mapie_clf.method == "crc"<|MERGE_RESOLUTION|>--- conflicted
+++ resolved
@@ -26,14 +26,9 @@
     }
 )
 
-<<<<<<< HEAD
 METHODS = ["crc", "rcps", "ltt"]
 METRICS = ['recall', 'precision']
-=======
-random_state = 42
-
-METHODS = ["crc", "rcps"]
->>>>>>> 1861c8c1
+
 BOUNDS = ["wsr", "hoeffding", "bernstein"]
 random_state = 42
 
@@ -47,43 +42,30 @@
         Params(
             method="crc",
             bound=None,
-<<<<<<< HEAD
             random_state=random_state,
             metric_control="recall"
-=======
-            random_state=random_state
->>>>>>> 1861c8c1
         ),
     ),
     "rcps_wsr": (
         Params(
             method="rcps",
             bound="wsr",
-<<<<<<< HEAD
             random_state=random_state,
             metric_control='recall'
-=======
-            random_state=random_state
->>>>>>> 1861c8c1
         ),
     ),
     "rcps_hoeffding": (
         Params(
             method="rcps",
             bound="hoeffding",
-<<<<<<< HEAD
             random_state=random_state,
             metric_control='recall'
-=======
-            random_state=random_state
->>>>>>> 1861c8c1
         ),
     ),
     "rcps_bernstein": (
         Params(
             method="rcps",
             bound="bernstein",
-<<<<<<< HEAD
             random_state=random_state,
             metric_control='recall'
         ),
@@ -94,9 +76,6 @@
             bound=None,
             random_state=random_state,
             metric_control='precision'
-=======
-            random_state=random_state
->>>>>>> 1861c8c1
         ),
     ),
 }
@@ -255,13 +234,9 @@
 @pytest.mark.parametrize("bound", BOUNDS)
 def test_valid_bound(bound: str) -> None:
     """Test that valid methods raise no errors."""
-<<<<<<< HEAD
     mapie_clf = MapieMultiLabelClassifier(
         random_state=random_state, method="rcps"
     )
-=======
-    mapie_clf = MapieMultiLabelClassifier(random_state=random_state)
->>>>>>> 1861c8c1
     mapie_clf.fit(X_toy, y_toy)
     mapie_clf.predict(X_toy, bound=bound, delta=.1)
     check_is_fitted(mapie_clf, mapie_clf.fit_attributes)
@@ -276,12 +251,9 @@
     """Test predict output shape."""
     args = STRATEGIES[strategy][0]
     mapie_clf = MapieMultiLabelClassifier(
-<<<<<<< HEAD
         method=args["method"],
-        metric_control=args["metric_control"]
-=======
+        metric_control=args["metric_control"],
         random_state=args["random_state"]
->>>>>>> 1861c8c1
     )
     mapie_clf.fit(X, y)
     y_pred, y_ps = mapie_clf.predict(
@@ -303,12 +275,9 @@
     """
     args = STRATEGIES[strategy][0]
     mapie_clf = MapieMultiLabelClassifier(
-<<<<<<< HEAD
         method=args["method"],
-        metric_control=args["metric_control"]
-=======
+        metric_control=args["metric_control"],
         random_state=args["random_state"]
->>>>>>> 1861c8c1
     )
     mapie_clf.fit(X, y)
     _, y_ps = mapie_clf.predict(
@@ -330,25 +299,19 @@
     args = STRATEGIES[strategy][0]
     clf = MultiOutputClassifier(LogisticRegression()).fit(X, y)
     mapie_clf = MapieMultiLabelClassifier(
-<<<<<<< HEAD
-        clf,
+        estimator=clf,
         method=args["method"],
-        metric_control=args["metric_control"]
-=======
-        estimator=clf, random_state=args["random_state"]
->>>>>>> 1861c8c1
+        metric_control=args["metric_control"],
+        random_state=args["random_state"]
     )
     mapie_clf.fit(X, y)
 
     mapie_clf_partial = MapieMultiLabelClassifier(
-<<<<<<< HEAD
-        clf,
+        estimator=clf,
         method=args["method"],
-        metric_control=args["metric_control"])
-=======
-        estimator=clf, random_state=args["random_state"]
-    )
->>>>>>> 1861c8c1
+        metric_control=args["metric_control"],
+        random_state=args["random_state"]
+    )
     for i in range(len(X)):
         mapie_clf_partial.partial_fit(
             X[i][np.newaxis, :],
@@ -382,12 +345,9 @@
     """Test that output values do not depend on type of alpha."""
     args = STRATEGIES[strategy][0]
     mapie_clf = MapieMultiLabelClassifier(
-<<<<<<< HEAD
         method=args["method"],
-        metric_control=args["metric_control"]
-=======
+        metric_control=args["metric_control"],
         random_state=args["random_state"]
->>>>>>> 1861c8c1
     )
     mapie_clf.fit(X, y)
     y_pred_float1, y_ps_float1 = mapie_clf.predict(
@@ -422,7 +382,6 @@
     """
     args = STRATEGIES[strategy][0]
     mapie_clf_single = MapieMultiLabelClassifier(
-<<<<<<< HEAD
         n_jobs=1,
         metric_control=args["metric_control"],
         random_state=args["random_state"]
@@ -431,12 +390,6 @@
         n_jobs=-1,
         metric_control=args["metric_control"],
         random_state=args["random_state"]
-=======
-        n_jobs=1, random_state=args["random_state"]
-    )
-    mapie_clf_multi = MapieMultiLabelClassifier(
-        n_jobs=-1, random_state=args["random_state"]
->>>>>>> 1861c8c1
     )
     mapie_clf_single.fit(X, y)
     mapie_clf_multi.fit(X, y)
@@ -471,13 +424,11 @@
         LogisticRegression(multi_class="multinomial")
     )
     model.fit(X_toy, y_toy)
-<<<<<<< HEAD
-    mapie_clf = MapieMultiLabelClassifier(estimator=model, method="rcps")
-=======
-    mapie_clf = MapieMultiLabelClassifier(
-        estimator=model, random_state=random_state
-    )
->>>>>>> 1861c8c1
+    mapie_clf = MapieMultiLabelClassifier(
+      estimator=model, method="rcps",
+      random_state=random_state
+    )
+
     mapie_clf.fit(X_toy, y_toy)
     mapie_clf.predict(
         X_toy,
@@ -501,14 +452,12 @@
     args = STRATEGIES[strategy][0]
     model = ArrayOutputModel()
     mapie_clf = MapieMultiLabelClassifier(
-<<<<<<< HEAD
         estimator=model,
         method=args["method"],
-        metric_control=args["metric_control"])
-=======
-        estimator=model, random_state=random_state
-    )
->>>>>>> 1861c8c1
+        metric_control=args["metric_control"],
+        random_state=random_state
+    )
+    
     mapie_clf.fit(X_toy, y_toy)
     mapie_clf.predict(
         X_toy,
@@ -531,12 +480,10 @@
 @pytest.mark.parametrize("method", WRONG_METHODS)
 def test_method_error_in_fit(method: str) -> None:
     """Test error for wrong method"""
-<<<<<<< HEAD
-    mapie_clf = MapieMultiLabelClassifier(random_state=42, method=method)
-=======
-    mapie_clf = MapieMultiLabelClassifier(random_state=random_state)
-    mapie_clf.fit(X_toy, y_toy)
->>>>>>> 1861c8c1
+    mapie_clf = MapieMultiLabelClassifier(
+      random_state=random_state, method=method
+    )
+
     with pytest.raises(ValueError, match=r".*Invalid method.*"):
         mapie_clf.fit(X_toy, y_toy)
 
@@ -563,13 +510,11 @@
 
 @pytest.mark.parametrize("bound", WRONG_BOUNDS)
 def test_bound_error_in_predict(bound: str) -> None:
-<<<<<<< HEAD
     """Test error for wrong bounds"""
-    mapie_clf = MapieMultiLabelClassifier(random_state=42, method='rcps')
-=======
-    """Test error for wrong method"""
-    mapie_clf = MapieMultiLabelClassifier(random_state=random_state)
->>>>>>> 1861c8c1
+    mapie_clf = MapieMultiLabelClassifier(
+      random_state=random_state, method='rcps'
+    )
+
     mapie_clf.fit(X_toy, y_toy)
     with pytest.raises(ValueError, match=r".*bound must be in.*"):
         mapie_clf.predict(X_toy, bound=bound, delta=.1)
@@ -588,11 +533,10 @@
 
 def test_error_rcps_delta_null() -> None:
     """Test error for RCPS method and delta None"""
-<<<<<<< HEAD
-    mapie_clf = MapieMultiLabelClassifier(random_state=42, method='rcps')
-=======
-    mapie_clf = MapieMultiLabelClassifier(random_state=random_state)
->>>>>>> 1861c8c1
+    mapie_clf = MapieMultiLabelClassifier(
+      random_state=random_state, method='rcps'
+    )
+
     mapie_clf.fit(X_toy, y_toy)
     with pytest.raises(ValueError, match=r".*delta cannot be ``None``*"):
         mapie_clf.predict(X_toy)
@@ -612,8 +556,9 @@
 @pytest.mark.parametrize("delta", [-1., 0, 1, 4, -3])
 def test_error_delta_wrong_value(delta: Any) -> None:
     """Test error for RCPS method and delta None"""
-<<<<<<< HEAD
-    mapie_clf = MapieMultiLabelClassifier(random_state=42, method='rcps')
+    mapie_clf = MapieMultiLabelClassifier(
+      random_state=random_state, method='rcps'
+    )
     mapie_clf.fit(X_toy, y_toy)
     with pytest.raises(ValueError, match=r".*delta must be*"):
         mapie_clf.predict(X_toy, delta=delta)
@@ -623,12 +568,10 @@
 def test_error_delta_wrong_value_ltt(delta: Any) -> None:
     """Test error for RCPS method and delta None"""
     mapie_clf = MapieMultiLabelClassifier(
-        random_state=42,
+        random_state=random_state,
         metric_control='precision'
     )
-=======
-    mapie_clf = MapieMultiLabelClassifier(random_state=random_state)
->>>>>>> 1861c8c1
+
     mapie_clf.fit(X_toy, y_toy)
     with pytest.raises(ValueError, match=r".*delta must be*"):
         mapie_clf.predict(X_toy, delta=delta)
@@ -636,11 +579,10 @@
 
 def test_bound_none_crc() -> None:
     """Test that a warning is raised nound is not None with CRC method."""
-<<<<<<< HEAD
-    mapie_clf = MapieMultiLabelClassifier(random_state=42, method="crc")
-=======
-    mapie_clf = MapieMultiLabelClassifier(random_state=random_state)
->>>>>>> 1861c8c1
+    mapie_clf = MapieMultiLabelClassifier(
+      random_state=random_state, method="crc"
+    )
+
     mapie_clf.fit(X_toy, y_toy)
     with pytest.warns(UserWarning, match=r"WARNING: you are using crc*"):
         mapie_clf.predict(X_toy, bound="wsr")
@@ -648,11 +590,11 @@
 
 def test_delta_none_crc() -> None:
     """Test that a warning is raised nound is not None with CRC method."""
-<<<<<<< HEAD
-    mapie_clf = MapieMultiLabelClassifier(random_state=42, method="crc")
-=======
-    mapie_clf = MapieMultiLabelClassifier(random_state=random_state)
->>>>>>> 1861c8c1
+
+    mapie_clf = MapieMultiLabelClassifier(
+      random_state=random_state, method="crc"
+    )
+
     mapie_clf.fit(X_toy, y_toy)
     with pytest.warns(UserWarning, match=r"WARNING: you are using crc*"):
         mapie_clf.predict(X_toy, bound=None, delta=.1)
@@ -668,8 +610,9 @@
 @pytest.mark.parametrize("delta", [np.arange(0, 1, 0.01), (.1, .2), [.4, .5]])
 def test_error_delta_wrong_type(delta: Any) -> None:
     """Test error for RCPS method and delta None"""
-<<<<<<< HEAD
-    mapie_clf = MapieMultiLabelClassifier(random_state=42, method="rcps")
+    mapie_clf = MapieMultiLabelClassifier(
+      random_state=random_state, method="rcps"
+    )
     mapie_clf.fit(X_toy, y_toy)
     with pytest.raises(ValueError, match=r".*delta must be a float*"):
         mapie_clf.predict(X_toy, delta=delta)
@@ -679,12 +622,10 @@
 def test_error_delta_wrong_type_ltt(delta: Any) -> None:
     """Test error for LTT method and delta None"""
     mapie_clf = MapieMultiLabelClassifier(
-        random_state=42,
+        random_state=random_state,
         metric_control="precision"
     )
-=======
-    mapie_clf = MapieMultiLabelClassifier(random_state=random_state)
->>>>>>> 1861c8c1
+
     mapie_clf.fit(X_toy, y_toy)
     with pytest.raises(ValueError, match=r".*delta must be a float*"):
         mapie_clf.predict(X_toy, delta=delta)
@@ -740,14 +681,12 @@
     )
     pipe.fit(X, y)
     mapie = MapieMultiLabelClassifier(
-<<<<<<< HEAD
         estimator=pipe,
         method=args["method"],
-        metric_control=args["metric_control"])
-=======
-        estimator=pipe, random_state=random_state
-    )
->>>>>>> 1861c8c1
+        metric_control=args["metric_control"],
+        random_state=random_state
+    )
+
     mapie.fit(X, y)
     mapie.predict(X, bound=args["bound"], delta=.1)
 
@@ -766,13 +705,9 @@
 
 
 def test_error_estimator_none_partial() -> None:
-<<<<<<< HEAD
     """Test error estimator none partial"""
-    mapie_clf = MapieMultiLabelClassifier()
-=======
-    """Test error for RCPS method and delta None"""
     mapie_clf = MapieMultiLabelClassifier(random_state=random_state)
->>>>>>> 1861c8c1
+
 
     with pytest.raises(
         ValueError,
@@ -803,13 +738,11 @@
     args = STRATEGIES[strategy][0]
     clf = MultiOutputClassifier(LogisticRegression()).fit(X_toy, y_toy)
     mapie_clf = MapieMultiLabelClassifier(
-<<<<<<< HEAD
         clf,
         method=args["method"],
-        metric_control=args["metric_control"]
-=======
-        estimator=clf, random_state=args["random_state"]
->>>>>>> 1861c8c1
+        metric_control=args["metric_control"],
+      random_state=random_state
+
     )
     mapie_clf.fit(X_toy, y_toy)
     _, y_ps = mapie_clf.predict(
